--- conflicted
+++ resolved
@@ -1,16 +1,5 @@
 components:
   typha:
-<<<<<<< HEAD
-    version: v3.16.4
-  calico/node:
-    version: v3.16.4
-  calico/cni:
-    version: v3.16.4
-  calico/kube-controllers:
-    version: v3.16.4
-  flexvol:
-    version: v3.16.4
-=======
     version: v3.17.1
   calico/node:
     version: v3.17.1
@@ -19,5 +8,4 @@
   calico/kube-controllers:
     version: v3.17.1
   flexvol:
-    version: v3.17.1
->>>>>>> 601c18e0
+    version: v3.17.1