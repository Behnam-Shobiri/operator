<<<<<<< HEAD
title: v3.19.0
components:
  typha:
    version: v3.19.0
  calico/node:
    version: v3.19.0
  calico/cni:
    version: v3.19.0
  calico/kube-controllers:
    version: v3.19.0
  flexvol:
    version: v3.19.0
=======
title: v3.19.1
components:
  typha:
    version: v3.19.1
  calico/node:
    version: v3.19.1
  calico/cni:
    version: v3.19.1
  calico/kube-controllers:
    version: v3.19.1
  flexvol:
    version: v3.19.1
  calico/apiserver:
    version: v3.19.1
>>>>>>> a0b4943b
<|MERGE_RESOLUTION|>--- conflicted
+++ resolved
@@ -1,17 +1,3 @@
-<<<<<<< HEAD
-title: v3.19.0
-components:
-  typha:
-    version: v3.19.0
-  calico/node:
-    version: v3.19.0
-  calico/cni:
-    version: v3.19.0
-  calico/kube-controllers:
-    version: v3.19.0
-  flexvol:
-    version: v3.19.0
-=======
 title: v3.19.1
 components:
   typha:
@@ -25,5 +11,4 @@
   flexvol:
     version: v3.19.1
   calico/apiserver:
-    version: v3.19.1
->>>>>>> a0b4943b
+    version: v3.19.1