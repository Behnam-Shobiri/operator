// Copyright (c) 2020-2021 Tigera, Inc. All rights reserved.

// Licensed under the Apache License, Version 2.0 (the "License");
// you may not use this file except in compliance with the License.
// You may obtain a copy of the License at
//
//     http://www.apache.org/licenses/LICENSE-2.0
//
// Unless required by applicable law or agreed to in writing, software
// distributed under the License is distributed on an "AS IS" BASIS,
// WITHOUT WARRANTIES OR CONDITIONS OF ANY KIND, either express or implied.
// See the License for the specific language governing permissions and
// limitations under the License.

package components

var (
	EnterpriseRelease string = "{{ .Title }}"
{{ with index .Components "cnx-apiserver" }}
	ComponentAPIServer = component{
		Version: "{{ .Version }}",
		Image:   "{{ .Image }}",
	}
{{- end }}
{{ with index .Components "compliance-benchmarker" }}
	ComponentComplianceBenchmarker = component{
		Version: "{{ .Version }}",
		Image:   "{{ .Image }}",
	}
{{- end }}
{{ with index .Components "compliance-controller" }}
	ComponentComplianceController = component{
		Version: "{{ .Version }}",
		Image:   "{{ .Image }}",
	}
{{- end }}
{{ with index .Components "compliance-reporter" }}
	ComponentComplianceReporter = component{
		Version: "{{ .Version }}",
		Image:   "{{ .Image }}",
	}
{{- end }}
{{ with index .Components "compliance-server" }}
	ComponentComplianceServer = component{
		Version: "{{ .Version }}",
		Image:   "{{ .Image }}",
	}
{{- end }}
{{ with index .Components "compliance-snapshotter" }}
	ComponentComplianceSnapshotter = component{
		Version: "{{ .Version }}",
		Image:   "{{ .Image }}",
	}
{{- end }}
{{ with index .Components "eck-elasticsearch" }}
	ComponentEckElasticsearch = component{
		Version: "{{ .Version }}",
		Image:   "{{ .Image }}",
	}
{{- end }}
{{ with index .Components "eck-kibana" }}
	ComponentEckKibana = component{
		Version: "{{ .Version }}",
		Image:   "{{ .Image }}",
	}
{{- end }}
{{ with index .Components "elastic-tsee-installer" }}
	ComponentElasticTseeInstaller = component{
		Version: "{{ .Version }}",
		Image:   "{{ .Image }}",
	}
{{- end }}
{{ with .Components.elasticsearch }}
	ComponentElasticsearch = component{
		Version: "{{ .Version }}",
		Image:   "{{ .Image }}",
	}
{{- end }}
{{ with index .Components "elasticsearch-operator" }}
	ComponentElasticsearchOperator = component{
		Version: "{{ .Version }}",
		Image:   "{{ .Image }}",
	}
{{- end }}
{{ with index .Components "es-curator" }}
	ComponentEsCurator = component{
		Version: "{{ .Version }}",
		Image:   "{{ .Image }}",
	}
{{- end }}
{{ with index .Components "es-proxy" }}
	ComponentEsProxy = component{
		Version: "{{ .Version }}",
		Image:   "{{ .Image }}",
	}
{{- end }}
{{ with .Components.fluentd }}
	ComponentFluentd = component{
		Version: "{{ .Version }}",
		Image:   "{{ .Image }}",
	}
{{- end }}
{{ with index .Components "fluentd-windows" }}
	ComponentFluentdWindows = component{
		Version: "{{ .Version }}",
		Image:   "{{ .Image }}",
	}
{{- end }}
{{ with .Components.guardian }}
	ComponentGuardian = component{
		Version: "{{ .Version }}",
		Image:   "{{ .Image }}",
	}
{{- end }}
{{ with index .Components "intrusion-detection-controller" }}
	ComponentIntrusionDetectionController = component{
		Version: "{{ .Version }}",
		Image:   "{{ .Image }}",
	}
{{- end }}
{{ with .Components.kibana }}
	ComponentKibana = component{
		Version: "tesla-{{ .Version }}",
		Image:   "{{ .Image }}",
	}
{{- end }}
{{ with index .Components "cnx-manager" }}
	ComponentManager = component{
		Version: "tesla-{{ .Version }}",
		Image:   "{{ .Image }}",
	}
{{- end }}
{{ with index .Components "dex" }}
	ComponentDex = component{
		Version: "{{ .Version }}",
		Image:   "{{ .Image }}",
	}
{{- end }}
{{ with .Components.voltron }}
	ComponentManagerProxy = component{
		Version: "{{ .Version }}",
		Image:   "{{ .Image }}",
	}
{{- end }}
{{ with index .Components "cnx-queryserver" }}
	ComponentQueryServer = component{
		Version: "{{ .Version }}",
		Image:   "{{ .Image }}",
	}
{{- end }}
{{ with index .Components "cnx-kube-controllers" }}
	ComponentTigeraKubeControllers = component{
		Version: "{{ .Version }}",
		Image:   "{{ .Image }}",
	}
{{- end }}
{{ with index .Components "cnx-node" }}
	ComponentTigeraNode = component{
		Version: "{{ .Version }}",
		Image:   "{{ .Image }}",
	}
{{- end }}
{{ with .Components.typha }}
	ComponentTigeraTypha = component{
		Version: "{{ .Version }}",
		Image:   "{{ .Image }}",
	}
{{- end }}
{{ with index .Components "tigera-cni" }}
	ComponentTigeraCNI = component{
		Version: "{{ .Version }}",
		Image:   "{{ .Image }}",
	}
{{- end }}
{{ with index .Components "cloud-controllers" }}
	ComponentCloudControllers = component{
		Version: "{{ .Version }}",
		Image:   "{{ .Image }}",
	}
{{- end }}
<<<<<<< HEAD
{{ with index .Components "key-cert-provisioner" }}
	ComponentCSRInitContainer = component{
=======
{{ with index .Components "elasticsearch-metrics" }}
	ComponentElasticsearchMetrics = component{
>>>>>>> 3603a6cf
		Version: "{{ .Version }}",
		Image:   "{{ .Image }}",
	}
{{- end }}

	EnterpriseComponents = []component{
		ComponentAPIServer,
		ComponentComplianceBenchmarker,
		ComponentComplianceController,
		ComponentComplianceReporter,
		ComponentComplianceServer,
		ComponentComplianceSnapshotter,
		ComponentEckElasticsearch,
		ComponentEckKibana,
		ComponentElasticTseeInstaller,
		ComponentElasticsearch,
		ComponentElasticsearchOperator,
		ComponentEsCurator,
		ComponentEsProxy,
		ComponentFluentd,
		ComponentFluentdWindows,
		ComponentGuardian,
		ComponentIntrusionDetectionController,
		ComponentKibana,
		ComponentManager,
		ComponentDex,
		ComponentManagerProxy,
		ComponentQueryServer,
		ComponentTigeraKubeControllers,
		ComponentTigeraNode,
		ComponentTigeraTypha,
		ComponentTigeraCNI,
		ComponentCloudControllers,
<<<<<<< HEAD
		ComponentCSRInitContainer,
=======
		ComponentElasticsearchMetrics,
>>>>>>> 3603a6cf
	}
)<|MERGE_RESOLUTION|>--- conflicted
+++ resolved
@@ -178,13 +178,8 @@
 		Image:   "{{ .Image }}",
 	}
 {{- end }}
-<<<<<<< HEAD
-{{ with index .Components "key-cert-provisioner" }}
-	ComponentCSRInitContainer = component{
-=======
 {{ with index .Components "elasticsearch-metrics" }}
 	ComponentElasticsearchMetrics = component{
->>>>>>> 3603a6cf
 		Version: "{{ .Version }}",
 		Image:   "{{ .Image }}",
 	}
@@ -218,10 +213,6 @@
 		ComponentTigeraTypha,
 		ComponentTigeraCNI,
 		ComponentCloudControllers,
-<<<<<<< HEAD
-		ComponentCSRInitContainer,
-=======
 		ComponentElasticsearchMetrics,
->>>>>>> 3603a6cf
 	}
 )