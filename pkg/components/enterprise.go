// Copyright (c) 2020-2021 Tigera, Inc. All rights reserved.

// Licensed under the Apache License, Version 2.0 (the "License");
// you may not use this file except in compliance with the License.
// You may obtain a copy of the License at
//
//     http://www.apache.org/licenses/LICENSE-2.0
//
// Unless required by applicable law or agreed to in writing, software
// distributed under the License is distributed on an "AS IS" BASIS,
// WITHOUT WARRANTIES OR CONDITIONS OF ANY KIND, either express or implied.
// See the License for the specific language governing permissions and
// limitations under the License.

package components

var (
<<<<<<< HEAD
	EnterpriseRelease string = "v3.7.0"

	ComponentAPIServer = component{
		Version: "v3.7.0",
=======
	EnterpriseRelease string = "v3.8.1"

	ComponentAPIServer = component{
		Version: "v3.8.1",
>>>>>>> a0b4943b
		Image:   "tigera/cnx-apiserver",
	}

	ComponentComplianceBenchmarker = component{
<<<<<<< HEAD
		Version: "v3.7.0",
=======
		Version: "v3.8.1",
>>>>>>> a0b4943b
		Image:   "tigera/compliance-benchmarker",
	}

	ComponentComplianceController = component{
<<<<<<< HEAD
		Version: "v3.7.0",
=======
		Version: "v3.8.1",
>>>>>>> a0b4943b
		Image:   "tigera/compliance-controller",
	}

	ComponentComplianceReporter = component{
<<<<<<< HEAD
		Version: "v3.7.0",
=======
		Version: "v3.8.1",
>>>>>>> a0b4943b
		Image:   "tigera/compliance-reporter",
	}

	ComponentComplianceServer = component{
<<<<<<< HEAD
		Version: "v3.7.0",
=======
		Version: "v3.8.1",
>>>>>>> a0b4943b
		Image:   "tigera/compliance-server",
	}

	ComponentComplianceSnapshotter = component{
<<<<<<< HEAD
		Version: "v3.7.0",
=======
		Version: "v3.8.1",
>>>>>>> a0b4943b
		Image:   "tigera/compliance-snapshotter",
	}

	ComponentEckElasticsearch = component{
		Version: "7.10.1",
		Image:   "tigera/elasticsearch",
	}

	ComponentEckKibana = component{
		Version: "7.10.1",
		Image:   "tigera/kibana",
	}

	ComponentElasticTseeInstaller = component{
<<<<<<< HEAD
		Version: "v3.7.0",
=======
		Version: "v3.8.1",
>>>>>>> a0b4943b
		Image:   "tigera/intrusion-detection-job-installer",
	}

	ComponentElasticsearch = component{
<<<<<<< HEAD
		Version: "v3.7.0",
=======
		Version: "v3.8.1",
>>>>>>> a0b4943b
		Image:   "tigera/elasticsearch",
	}

	ComponentElasticsearchOperator = component{
		Version: "1.2.1",
		Image:   "tigera/eck-operator",
	}

	ComponentEsCurator = component{
<<<<<<< HEAD
		Version: "v3.7.0",
=======
		Version: "v3.8.1",
>>>>>>> a0b4943b
		Image:   "tigera/es-curator",
	}

	ComponentEsProxy = component{
<<<<<<< HEAD
		Version: "v3.7.0",
=======
		Version: "v3.8.1",
>>>>>>> a0b4943b
		Image:   "tigera/es-proxy",
	}

	ComponentFluentd = component{
<<<<<<< HEAD
		Version: "v3.7.0",
=======
		Version: "v3.8.1",
>>>>>>> a0b4943b
		Image:   "tigera/fluentd",
	}

	ComponentFluentdWindows = component{
<<<<<<< HEAD
		Version: "v3.7.0",
=======
		Version: "v3.8.1",
>>>>>>> a0b4943b
		Image:   "tigera/fluentd-windows",
	}

	ComponentGuardian = component{
<<<<<<< HEAD
		Version: "v3.7.0",
=======
		Version: "v3.8.1",
>>>>>>> a0b4943b
		Image:   "tigera/guardian",
	}

	ComponentIntrusionDetectionController = component{
<<<<<<< HEAD
		Version: "v3.7.1-0",
=======
		Version: "v3.8.1",
>>>>>>> a0b4943b
		Image:   "tigera/intrusion-detection-controller",
	}

	ComponentKibana = component{
<<<<<<< HEAD
		Version: "tesla-v3.7.0",
=======
		Version: "v3.8.1",
>>>>>>> a0b4943b
		Image:   "tigera/kibana",
	}

	ComponentManager = component{
<<<<<<< HEAD
		Version: "tesla-v3.7.1-3",
=======
		Version: "v3.8.1",
>>>>>>> a0b4943b
		Image:   "tigera/cnx-manager",
	}

	ComponentDex = component{
<<<<<<< HEAD
		Version: "v3.7.0",
=======
		Version: "v3.8.1",
>>>>>>> a0b4943b
		Image:   "tigera/dex",
	}

	ComponentManagerProxy = component{
<<<<<<< HEAD
		Version: "v3.7.0",
=======
		Version: "v3.8.1",
>>>>>>> a0b4943b
		Image:   "tigera/voltron",
	}

	ComponentPacketCapture = component{
		Version: "v3.8.1",
		Image:   "tigera/packetcapture-api",
	}

	ComponentPrometheus = component{
		Version: "v2.17.2",
		Image:   "tigera/prometheus",
	}

	ComponentPrometheusAlertmanager = component{
		Version: "v0.20.0",
		Image:   "tigera/alertmanager",
	}

	ComponentQueryServer = component{
<<<<<<< HEAD
		Version: "v3.7.0",
=======
		Version: "v3.8.1",
>>>>>>> a0b4943b
		Image:   "tigera/cnx-queryserver",
	}

	ComponentTigeraKubeControllers = component{
<<<<<<< HEAD
		Version: "v3.7.0",
=======
		Version: "v3.8.1",
>>>>>>> a0b4943b
		Image:   "tigera/kube-controllers",
	}

	ComponentTigeraNode = component{
<<<<<<< HEAD
		Version: "v3.7.0",
=======
		Version: "v3.8.1",
>>>>>>> a0b4943b
		Image:   "tigera/cnx-node",
	}

	ComponentTigeraTypha = component{
<<<<<<< HEAD
		Version: "v3.7.0",
=======
		Version: "v3.8.1",
>>>>>>> a0b4943b
		Image:   "tigera/typha",
	}

	ComponentTigeraCNI = component{
<<<<<<< HEAD
		Version: "v3.7.0",
=======
		Version: "v3.8.1",
>>>>>>> a0b4943b
		Image:   "tigera/cni",
	}

	ComponentCloudControllers = component{
<<<<<<< HEAD
		Version: "v3.7.0",
=======
		Version: "v3.8.1",
>>>>>>> a0b4943b
		Image:   "tigera/cloud-controllers",
	}

	ComponentElasticsearchMetrics = component{
<<<<<<< HEAD
		Version: "v3.7.0",
=======
		Version: "v3.8.1",
>>>>>>> a0b4943b
		Image:   "tigera/elasticsearch-metrics",
	}

	EnterpriseComponents = []component{
		ComponentAPIServer,
		ComponentComplianceBenchmarker,
		ComponentComplianceController,
		ComponentComplianceReporter,
		ComponentComplianceServer,
		ComponentComplianceSnapshotter,
		ComponentEckElasticsearch,
		ComponentEckKibana,
		ComponentElasticTseeInstaller,
		ComponentElasticsearch,
		ComponentElasticsearchOperator,
		ComponentEsCurator,
		ComponentEsProxy,
		ComponentFluentd,
		ComponentFluentdWindows,
		ComponentGuardian,
		ComponentIntrusionDetectionController,
		ComponentKibana,
		ComponentManager,
		ComponentDex,
		ComponentManagerProxy,
		ComponentPacketCapture,
		ComponentPrometheus,
		ComponentPrometheusAlertmanager,
		ComponentQueryServer,
		ComponentTigeraKubeControllers,
		ComponentTigeraNode,
		ComponentTigeraTypha,
		ComponentTigeraCNI,
		ComponentCloudControllers,
		ComponentElasticsearchMetrics,
	}
)<|MERGE_RESOLUTION|>--- conflicted
+++ resolved
@@ -15,62 +15,35 @@
 package components
 
 var (
-<<<<<<< HEAD
-	EnterpriseRelease string = "v3.7.0"
+	EnterpriseRelease string = "v3.8.1"
 
 	ComponentAPIServer = component{
-		Version: "v3.7.0",
-=======
-	EnterpriseRelease string = "v3.8.1"
-
-	ComponentAPIServer = component{
-		Version: "v3.8.1",
->>>>>>> a0b4943b
+		Version: "v3.8.1",
 		Image:   "tigera/cnx-apiserver",
 	}
 
 	ComponentComplianceBenchmarker = component{
-<<<<<<< HEAD
-		Version: "v3.7.0",
-=======
-		Version: "v3.8.1",
->>>>>>> a0b4943b
+		Version: "v3.8.1",
 		Image:   "tigera/compliance-benchmarker",
 	}
 
 	ComponentComplianceController = component{
-<<<<<<< HEAD
-		Version: "v3.7.0",
-=======
-		Version: "v3.8.1",
->>>>>>> a0b4943b
+		Version: "v3.8.1",
 		Image:   "tigera/compliance-controller",
 	}
 
 	ComponentComplianceReporter = component{
-<<<<<<< HEAD
-		Version: "v3.7.0",
-=======
-		Version: "v3.8.1",
->>>>>>> a0b4943b
+		Version: "v3.8.1",
 		Image:   "tigera/compliance-reporter",
 	}
 
 	ComponentComplianceServer = component{
-<<<<<<< HEAD
-		Version: "v3.7.0",
-=======
-		Version: "v3.8.1",
->>>>>>> a0b4943b
+		Version: "v3.8.1",
 		Image:   "tigera/compliance-server",
 	}
 
 	ComponentComplianceSnapshotter = component{
-<<<<<<< HEAD
-		Version: "v3.7.0",
-=======
-		Version: "v3.8.1",
->>>>>>> a0b4943b
+		Version: "v3.8.1",
 		Image:   "tigera/compliance-snapshotter",
 	}
 
@@ -85,20 +58,12 @@
 	}
 
 	ComponentElasticTseeInstaller = component{
-<<<<<<< HEAD
-		Version: "v3.7.0",
-=======
-		Version: "v3.8.1",
->>>>>>> a0b4943b
+		Version: "v3.8.1",
 		Image:   "tigera/intrusion-detection-job-installer",
 	}
 
 	ComponentElasticsearch = component{
-<<<<<<< HEAD
-		Version: "v3.7.0",
-=======
-		Version: "v3.8.1",
->>>>>>> a0b4943b
+		Version: "v3.8.1",
 		Image:   "tigera/elasticsearch",
 	}
 
@@ -108,92 +73,52 @@
 	}
 
 	ComponentEsCurator = component{
-<<<<<<< HEAD
-		Version: "v3.7.0",
-=======
-		Version: "v3.8.1",
->>>>>>> a0b4943b
+		Version: "v3.8.1",
 		Image:   "tigera/es-curator",
 	}
 
 	ComponentEsProxy = component{
-<<<<<<< HEAD
-		Version: "v3.7.0",
-=======
-		Version: "v3.8.1",
->>>>>>> a0b4943b
+		Version: "v3.8.1",
 		Image:   "tigera/es-proxy",
 	}
 
 	ComponentFluentd = component{
-<<<<<<< HEAD
-		Version: "v3.7.0",
-=======
-		Version: "v3.8.1",
->>>>>>> a0b4943b
+		Version: "v3.8.1",
 		Image:   "tigera/fluentd",
 	}
 
 	ComponentFluentdWindows = component{
-<<<<<<< HEAD
-		Version: "v3.7.0",
-=======
-		Version: "v3.8.1",
->>>>>>> a0b4943b
+		Version: "v3.8.1",
 		Image:   "tigera/fluentd-windows",
 	}
 
 	ComponentGuardian = component{
-<<<<<<< HEAD
-		Version: "v3.7.0",
-=======
-		Version: "v3.8.1",
->>>>>>> a0b4943b
+		Version: "v3.8.1",
 		Image:   "tigera/guardian",
 	}
 
 	ComponentIntrusionDetectionController = component{
-<<<<<<< HEAD
-		Version: "v3.7.1-0",
-=======
-		Version: "v3.8.1",
->>>>>>> a0b4943b
+		Version: "v3.8.1",
 		Image:   "tigera/intrusion-detection-controller",
 	}
 
 	ComponentKibana = component{
-<<<<<<< HEAD
-		Version: "tesla-v3.7.0",
-=======
-		Version: "v3.8.1",
->>>>>>> a0b4943b
+		Version: "tesla-v3.8.1",
 		Image:   "tigera/kibana",
 	}
 
 	ComponentManager = component{
-<<<<<<< HEAD
-		Version: "tesla-v3.7.1-3",
-=======
-		Version: "v3.8.1",
->>>>>>> a0b4943b
+		Version: "tesla-v3.8.1",
 		Image:   "tigera/cnx-manager",
 	}
 
 	ComponentDex = component{
-<<<<<<< HEAD
-		Version: "v3.7.0",
-=======
-		Version: "v3.8.1",
->>>>>>> a0b4943b
+		Version: "v3.8.1",
 		Image:   "tigera/dex",
 	}
 
 	ComponentManagerProxy = component{
-<<<<<<< HEAD
-		Version: "v3.7.0",
-=======
-		Version: "v3.8.1",
->>>>>>> a0b4943b
+		Version: "v3.8.1",
 		Image:   "tigera/voltron",
 	}
 
@@ -213,65 +138,37 @@
 	}
 
 	ComponentQueryServer = component{
-<<<<<<< HEAD
-		Version: "v3.7.0",
-=======
-		Version: "v3.8.1",
->>>>>>> a0b4943b
+		Version: "v3.8.1",
 		Image:   "tigera/cnx-queryserver",
 	}
 
 	ComponentTigeraKubeControllers = component{
-<<<<<<< HEAD
-		Version: "v3.7.0",
-=======
-		Version: "v3.8.1",
->>>>>>> a0b4943b
+		Version: "v3.8.1",
 		Image:   "tigera/kube-controllers",
 	}
 
 	ComponentTigeraNode = component{
-<<<<<<< HEAD
-		Version: "v3.7.0",
-=======
-		Version: "v3.8.1",
->>>>>>> a0b4943b
+		Version: "v3.8.1",
 		Image:   "tigera/cnx-node",
 	}
 
 	ComponentTigeraTypha = component{
-<<<<<<< HEAD
-		Version: "v3.7.0",
-=======
-		Version: "v3.8.1",
->>>>>>> a0b4943b
+		Version: "v3.8.1",
 		Image:   "tigera/typha",
 	}
 
 	ComponentTigeraCNI = component{
-<<<<<<< HEAD
-		Version: "v3.7.0",
-=======
-		Version: "v3.8.1",
->>>>>>> a0b4943b
+		Version: "v3.8.1",
 		Image:   "tigera/cni",
 	}
 
 	ComponentCloudControllers = component{
-<<<<<<< HEAD
-		Version: "v3.7.0",
-=======
-		Version: "v3.8.1",
->>>>>>> a0b4943b
+		Version: "v3.8.1",
 		Image:   "tigera/cloud-controllers",
 	}
 
 	ComponentElasticsearchMetrics = component{
-<<<<<<< HEAD
-		Version: "v3.7.0",
-=======
-		Version: "v3.8.1",
->>>>>>> a0b4943b
+		Version: "v3.8.1",
 		Image:   "tigera/elasticsearch-metrics",
 	}
 
