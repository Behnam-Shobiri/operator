// Copyright (c) 2019 Tigera, Inc. All rights reserved.

// Licensed under the Apache License, Version 2.0 (the "License");
// you may not use this file except in compliance with the License.
// You may obtain a copy of the License at
//
//     http://www.apache.org/licenses/LICENSE-2.0
//
// Unless required by applicable law or agreed to in writing, software
// distributed under the License is distributed on an "AS IS" BASIS,
// WITHOUT WARRANTIES OR CONDITIONS OF ANY KIND, either express or implied.
// See the License for the specific language governing permissions and
// limitations under the License.

package render

import (
	"fmt"
	"strings"

	ocsv1 "github.com/openshift/api/security/v1"
	appsv1 "k8s.io/api/apps/v1"
	corev1 "k8s.io/api/core/v1"
	policyv1beta1 "k8s.io/api/policy/v1beta1"
	rbacv1 "k8s.io/api/rbac/v1"
	metav1 "k8s.io/apimachinery/pkg/apis/meta/v1"
	"k8s.io/apimachinery/pkg/util/intstr"
	"sigs.k8s.io/controller-runtime/pkg/client"

	v3 "github.com/tigera/api/pkg/apis/projectcalico/v3"
	operatorv1 "github.com/tigera/operator/api/v1"
	"github.com/tigera/operator/pkg/components"
<<<<<<< HEAD
=======
	relasticsearch "github.com/tigera/operator/pkg/render/common/elasticsearch"
	rmeta "github.com/tigera/operator/pkg/render/common/meta"
	"github.com/tigera/operator/pkg/render/common/podsecuritypolicy"
	"github.com/tigera/operator/pkg/render/common/secret"
>>>>>>> 3603a6cf
)

const (
	ComplianceNamespace       = "tigera-compliance"
	ComplianceServiceName     = "compliance"
	ComplianceServerName      = "compliance-server"
	ComplianceControllerName  = "compliance-controller"
	ComplianceSnapshotterName = "compliance-snapshotter"
)

const (
	ElasticsearchComplianceBenchmarkerUserSecret = "tigera-ee-compliance-benchmarker-elasticsearch-access"
	ElasticsearchComplianceControllerUserSecret  = "tigera-ee-compliance-controller-elasticsearch-access"
	ElasticsearchComplianceReporterUserSecret    = "tigera-ee-compliance-reporter-elasticsearch-access"
	ElasticsearchComplianceSnapshotterUserSecret = "tigera-ee-compliance-snapshotter-elasticsearch-access"
	ElasticsearchComplianceServerUserSecret      = "tigera-ee-compliance-server-elasticsearch-access"
	ElasticsearchCuratorUserSecret               = "tigera-ee-curator-elasticsearch-access"

	ComplianceServerCertSecret = "tigera-compliance-server-tls"
	ComplianceServerCertName   = "tls.crt"
	ComplianceServerKeyName    = "tls.key"

	complianceServerTLSHashAnnotation = "hash.operator.tigera.io/tls-certificate"
)

func Compliance(
	esSecrets []*corev1.Secret,
	managerInternalTLSSecret *corev1.Secret,
	installation *operatorv1.InstallationSpec,
	complianceServerCertSecret *corev1.Secret,
	esClusterConfig *relasticsearch.ClusterConfig,
	pullSecrets []*corev1.Secret,
	openshift bool,
	managementCluster *operatorv1.ManagementCluster,
	managementClusterConnection *operatorv1.ManagementClusterConnection,
	dexCfg DexKeyValidatorConfig,
	clusterDomain string,
	hasNoLicense bool,
) (Component, error) {
	complianceServerCertSecrets := []*corev1.Secret{complianceServerCertSecret}
<<<<<<< HEAD
	complianceServerCertSecrets = append(complianceServerCertSecrets, CopySecrets(ComplianceNamespace, complianceServerCertSecret)...)
=======
	complianceServerCertSecrets = append(complianceServerCertSecrets, secret.CopyToNamespace(ComplianceNamespace, complianceServerCertSecret)...)
>>>>>>> 3603a6cf

	return &complianceComponent{
		esSecrets:                   esSecrets,
		managerInternalTLSSecret:    managerInternalTLSSecret,
		installation:                installation,
		esClusterConfig:             esClusterConfig,
		pullSecrets:                 pullSecrets,
		complianceServerCertSecrets: complianceServerCertSecrets,
		openshift:                   openshift,
		clusterDomain:               clusterDomain,
		managementCluster:           managementCluster,
		managementClusterConnection: managementClusterConnection,
		dexCfg:                      dexCfg,
		hasNoLicense:                hasNoLicense,
	}, nil
}

type complianceComponent struct {
	esSecrets                   []*corev1.Secret
	managerInternalTLSSecret    *corev1.Secret
	installation                *operatorv1.InstallationSpec
	esClusterConfig             *relasticsearch.ClusterConfig
	pullSecrets                 []*corev1.Secret
	complianceServerCertSecrets []*corev1.Secret
	openshift                   bool
	clusterDomain               string
	managementCluster           *operatorv1.ManagementCluster
	managementClusterConnection *operatorv1.ManagementClusterConnection
	dexCfg                      DexKeyValidatorConfig
	benchmarkerImage            string
	snapshotterImage            string
	serverImage                 string
	controllerImage             string
	reporterImage               string
	hasNoLicense                bool
}

func (c *complianceComponent) ResolveImages(is *operatorv1.ImageSet) error {
	reg := c.installation.Registry
	path := c.installation.ImagePath
	var err error
	c.benchmarkerImage, err = components.GetReference(components.ComponentComplianceBenchmarker, reg, path, is)

	errMsgs := []string{}
	if err != nil {
		errMsgs = append(errMsgs, err.Error())
	}

	c.snapshotterImage, err = components.GetReference(components.ComponentComplianceSnapshotter, reg, path, is)
	if err != nil {
		errMsgs = append(errMsgs, err.Error())
	}

	c.serverImage, err = components.GetReference(components.ComponentComplianceServer, reg, path, is)
	if err != nil {
		errMsgs = append(errMsgs, err.Error())
	}

	c.controllerImage, err = components.GetReference(components.ComponentComplianceController, reg, path, is)
	if err != nil {
		errMsgs = append(errMsgs, err.Error())
	}

	c.reporterImage, err = components.GetReference(components.ComponentComplianceReporter, reg, path, is)
	if err != nil {
		errMsgs = append(errMsgs, err.Error())
	}

	if len(errMsgs) != 0 {
		return fmt.Errorf(strings.Join(errMsgs, ","))
	}
	return nil
}

func (c *complianceComponent) SupportedOSType() rmeta.OSType {
	return rmeta.OSTypeLinux
}

func (c *complianceComponent) Objects() ([]client.Object, []client.Object) {
	complianceObjs := append(
		[]client.Object{createNamespace(ComplianceNamespace, c.installation.KubernetesProvider)},
<<<<<<< HEAD
		copyImagePullSecrets(c.pullSecrets, ComplianceNamespace)...,
=======
		secret.ToRuntimeObjects(secret.CopyToNamespace(ComplianceNamespace, c.pullSecrets...)...)...,
>>>>>>> 3603a6cf
	)
	complianceObjs = append(complianceObjs,
		c.complianceControllerServiceAccount(),
		c.complianceControllerRole(),
		c.complianceControllerClusterRole(),
		c.complianceControllerRoleBinding(),
		c.complianceControllerClusterRoleBinding(),
		c.complianceControllerDeployment(),

		c.complianceReporterServiceAccount(),
		c.complianceReporterClusterRole(),
		c.complianceReporterClusterRoleBinding(),
		c.complianceReporterPodTemplate(),

		c.complianceSnapshotterServiceAccount(),
		c.complianceSnapshotterClusterRole(),
		c.complianceSnapshotterClusterRoleBinding(),
		c.complianceSnapshotterDeployment(),

		c.complianceBenchmarkerServiceAccount(),
		c.complianceBenchmarkerClusterRole(),
		c.complianceBenchmarkerClusterRoleBinding(),
		c.complianceBenchmarkerDaemonSet(),

		c.complianceGlobalReportInventory(),
		c.complianceGlobalReportNetworkAccess(),
		c.complianceGlobalReportPolicyAudit(),
		c.complianceGlobalReportCISBenchmark(),

		// We always need a sa and crb, whether a deployment of compliance-server is present or not.
		// These two are used for rbac checks for managed clusters.
		c.complianceServerServiceAccount(),
		c.complianceServerClusterRoleBinding(),
	)

	if c.managerInternalTLSSecret != nil {
		complianceObjs = append(complianceObjs, secret.ToRuntimeObjects(secret.CopyToNamespace(ComplianceNamespace, c.managerInternalTLSSecret)...)...)
	}

	if c.dexCfg != nil {
		complianceObjs = append(complianceObjs, secret.ToRuntimeObjects(c.dexCfg.RequiredSecrets(ComplianceNamespace)...)...)
	}

	var objsToDelete []client.Object
	// Compliance server is only for Standalone or Management clusters
	if c.managementClusterConnection == nil {
		complianceObjs = append(complianceObjs, secret.ToRuntimeObjects(c.complianceServerCertSecrets...)...)
		complianceObjs = append(complianceObjs,
			c.complianceServerClusterRole(),
			c.complianceServerService(),
			c.complianceServerDeployment(),
		)
	} else {
		complianceObjs = append(complianceObjs,
			c.complianceServerManagedClusterRole(),
		)
		objsToDelete = []client.Object{c.complianceServerDeployment()}
	}

	if c.openshift {
		complianceObjs = append(complianceObjs, c.complianceBenchmarkerSecurityContextConstraints())
	} else {
		complianceObjs = append(complianceObjs,
			c.complianceBenchmarkerPodSecurityPolicy(),
			c.complianceControllerPodSecurityPolicy(),
			c.complianceReporterPodSecurityPolicy(),
			c.complianceServerPodSecurityPolicy(),
			c.complianceSnapshotterPodSecurityPolicy())
	}

	// Need to grant cluster admin permissions in DockerEE to the controller since a pod starting pods with
	// host path volumes requires cluster admin permissions.
	if c.installation.KubernetesProvider == operatorv1.ProviderDockerEE {
		complianceObjs = append(complianceObjs, c.complianceControllerClusterAdminClusterRoleBinding())
	}

	complianceObjs = append(complianceObjs, secret.ToRuntimeObjects(secret.CopyToNamespace(ComplianceNamespace, c.esSecrets...)...)...)

	if c.hasNoLicense {
		return nil, complianceObjs
	}

	return complianceObjs, objsToDelete
}

func (c *complianceComponent) Ready() bool {
	return true
}

var complianceBoolTrue = true
var complianceReplicas int32 = 1

const complianceServerPort = 5443

// complianceLivenssProbe is the liveness probe to use for compliance components.
// They all use the same liveness configuration, so we just define it once here.
var complianceLivenessProbe = &corev1.Probe{
	Handler: corev1.Handler{
		HTTPGet: &corev1.HTTPGetAction{
			Path: "/liveness",
			Port: intstr.FromInt(9099),
		},
	},
}

func (c *complianceComponent) complianceControllerServiceAccount() *corev1.ServiceAccount {
	return &corev1.ServiceAccount{
		TypeMeta:   metav1.TypeMeta{Kind: "ServiceAccount", APIVersion: "v1"},
		ObjectMeta: metav1.ObjectMeta{Name: "tigera-compliance-controller", Namespace: ComplianceNamespace},
	}
}

func (c *complianceComponent) complianceControllerRole() *rbacv1.Role {
	rules := []rbacv1.PolicyRule{
		{
			APIGroups: []string{"batch"},
			Resources: []string{"jobs"},
			Verbs:     []string{"create", "list", "get", "delete"},
		},
		{
			APIGroups: []string{""},
			Resources: []string{"podtemplates"},
			Verbs:     []string{"get"},
		},
	}

	if !c.openshift {
		// Allow access to the pod security policy in case this is enforced on the cluster
		rules = append(rules, rbacv1.PolicyRule{
			APIGroups:     []string{"policy"},
			Resources:     []string{"podsecuritypolicies"},
			Verbs:         []string{"use"},
			ResourceNames: []string{ComplianceControllerName},
		})
	}

	return &rbacv1.Role{
		TypeMeta:   metav1.TypeMeta{Kind: "Role", APIVersion: "rbac.authorization.k8s.io/v1"},
		ObjectMeta: metav1.ObjectMeta{Name: "tigera-compliance-controller", Namespace: ComplianceNamespace},
		Rules:      rules,
	}
}

func (c *complianceComponent) complianceControllerClusterRole() *rbacv1.ClusterRole {
	return &rbacv1.ClusterRole{
		TypeMeta:   metav1.TypeMeta{Kind: "ClusterRole", APIVersion: "rbac.authorization.k8s.io/v1"},
		ObjectMeta: metav1.ObjectMeta{Name: "tigera-compliance-controller"},
		Rules: []rbacv1.PolicyRule{
			{
				APIGroups: []string{"projectcalico.org"},
				Resources: []string{"globalreports"},
				Verbs:     []string{"list"},
			},
			{
				APIGroups: []string{"projectcalico.org"},
				Resources: []string{"globalreports/status"},
				Verbs:     []string{"update", "list"},
			},
			{
				APIGroups: []string{"projectcalico.org"},
				Resources: []string{"globalreports/finalizers"},
				Verbs:     []string{"update"},
			},
		},
	}
}

func (c *complianceComponent) complianceControllerRoleBinding() *rbacv1.RoleBinding {
	return &rbacv1.RoleBinding{
		TypeMeta:   metav1.TypeMeta{Kind: "RoleBinding", APIVersion: "rbac.authorization.k8s.io/v1"},
		ObjectMeta: metav1.ObjectMeta{Name: "tigera-compliance-controller", Namespace: ComplianceNamespace},
		RoleRef: rbacv1.RoleRef{
			APIGroup: "rbac.authorization.k8s.io",
			Kind:     "Role",
			Name:     "tigera-compliance-controller",
		},
		Subjects: []rbacv1.Subject{
			{
				Kind:      "ServiceAccount",
				Name:      "tigera-compliance-controller",
				Namespace: ComplianceNamespace,
			},
		},
	}
}

func (c *complianceComponent) complianceControllerClusterRoleBinding() *rbacv1.ClusterRoleBinding {
	return &rbacv1.ClusterRoleBinding{
		TypeMeta:   metav1.TypeMeta{Kind: "ClusterRoleBinding", APIVersion: "rbac.authorization.k8s.io/v1"},
		ObjectMeta: metav1.ObjectMeta{Name: "tigera-compliance-controller"},
		RoleRef: rbacv1.RoleRef{
			APIGroup: "rbac.authorization.k8s.io",
			Kind:     "ClusterRole",
			Name:     "tigera-compliance-controller",
		},
		Subjects: []rbacv1.Subject{
			{
				Kind:      "ServiceAccount",
				Name:      "tigera-compliance-controller",
				Namespace: ComplianceNamespace,
			},
		},
	}
}

// This clusterRoleBinding is only needed in DockerEE since a pod starting pods with host path volumes requires cluster admin permissions.
func (c *complianceComponent) complianceControllerClusterAdminClusterRoleBinding() *rbacv1.ClusterRoleBinding {
	return &rbacv1.ClusterRoleBinding{
		TypeMeta:   metav1.TypeMeta{Kind: "ClusterRoleBinding", APIVersion: "rbac.authorization.k8s.io/v1"},
		ObjectMeta: metav1.ObjectMeta{Name: "tigera-compliance-controller-cluster-admin"},
		RoleRef: rbacv1.RoleRef{
			APIGroup: "rbac.authorization.k8s.io",
			Kind:     "ClusterRole",
			Name:     "cluster-admin",
		},
		Subjects: []rbacv1.Subject{
			{
				Kind:      "ServiceAccount",
				Name:      "tigera-compliance-controller",
				Namespace: ComplianceNamespace,
			},
		},
	}
}

func (c *complianceComponent) complianceControllerDeployment() *appsv1.Deployment {
	envVars := []corev1.EnvVar{
		{Name: "LOG_LEVEL", Value: "info"},
		{Name: "TIGERA_COMPLIANCE_JOB_NAMESPACE", Value: ComplianceNamespace},
		{Name: "TIGERA_COMPLIANCE_MAX_FAILED_JOBS_HISTORY", Value: "3"},
		{Name: "TIGERA_COMPLIANCE_MAX_JOB_RETRIES", Value: "6"},
	}
	podTemplate := relasticsearch.DecorateAnnotations(&corev1.PodTemplateSpec{
		ObjectMeta: metav1.ObjectMeta{
			Name:      ComplianceControllerName,
			Namespace: ComplianceNamespace,
			Labels: map[string]string{
				"k8s-app": ComplianceControllerName,
			},
		},
		Spec: relasticsearch.PodSpecDecorate(corev1.PodSpec{
			ServiceAccountName: "tigera-compliance-controller",
			Tolerations:        append(c.installation.ControlPlaneTolerations, rmeta.TolerateMaster),
			NodeSelector:       c.installation.ControlPlaneNodeSelector,
			ImagePullSecrets:   secret.GetReferenceList(c.pullSecrets),
			Containers: []corev1.Container{
				relasticsearch.ContainerDecorate(corev1.Container{
					Name:          ComplianceControllerName,
					Image:         c.controllerImage,
					Env:           envVars,
					LivenessProbe: complianceLivenessProbe,
				}, c.esClusterConfig.ClusterName(), ElasticsearchComplianceControllerUserSecret, c.clusterDomain, c.SupportedOSType()),
			},
		}),
	}, c.esClusterConfig, c.esSecrets).(*corev1.PodTemplateSpec)

	return &appsv1.Deployment{
		TypeMeta: metav1.TypeMeta{Kind: "Deployment", APIVersion: "apps/v1"},
		ObjectMeta: metav1.ObjectMeta{
			Name:      ComplianceControllerName,
			Namespace: ComplianceNamespace,
			Labels: map[string]string{
				"k8s-app": ComplianceControllerName,
			},
		},
		Spec: appsv1.DeploymentSpec{
			Replicas: &complianceReplicas,
			Strategy: appsv1.DeploymentStrategy{
				Type: appsv1.RecreateDeploymentStrategyType,
			},
			Selector: &metav1.LabelSelector{MatchLabels: map[string]string{"k8s-app": ComplianceControllerName}},
			Template: *podTemplate,
		},
	}
}

func (c *complianceComponent) complianceControllerPodSecurityPolicy() *policyv1beta1.PodSecurityPolicy {
	psp := podsecuritypolicy.NewBasePolicy()
	psp.GetObjectMeta().SetName(ComplianceControllerName)
	return psp
}

func (c *complianceComponent) complianceReporterServiceAccount() *corev1.ServiceAccount {
	return &corev1.ServiceAccount{
		TypeMeta:   metav1.TypeMeta{Kind: "ServiceAccount", APIVersion: "v1"},
		ObjectMeta: metav1.ObjectMeta{Name: "tigera-compliance-reporter", Namespace: ComplianceNamespace},
	}
}

func (c *complianceComponent) complianceReporterClusterRole() *rbacv1.ClusterRole {
	rules := []rbacv1.PolicyRule{
		{
			APIGroups: []string{"projectcalico.org"},
			Resources: []string{"globalreporttypes", "globalreports"},
			Verbs:     []string{"get"},
		},
	}

	if !c.openshift {
		// Allow access to the pod security policy in case this is enforced on the cluster
		rules = append(rules, rbacv1.PolicyRule{
			APIGroups:     []string{"policy"},
			Resources:     []string{"podsecuritypolicies"},
			Verbs:         []string{"use"},
			ResourceNames: []string{"compliance-reporter"},
		})
	}
	return &rbacv1.ClusterRole{
		TypeMeta:   metav1.TypeMeta{Kind: "ClusterRole", APIVersion: "rbac.authorization.k8s.io/v1"},
		ObjectMeta: metav1.ObjectMeta{Name: "tigera-compliance-reporter"},
		Rules:      rules,
	}
}

func (c *complianceComponent) complianceReporterClusterRoleBinding() *rbacv1.ClusterRoleBinding {
	return &rbacv1.ClusterRoleBinding{
		TypeMeta:   metav1.TypeMeta{Kind: "ClusterRoleBinding", APIVersion: "rbac.authorization.k8s.io/v1"},
		ObjectMeta: metav1.ObjectMeta{Name: "tigera-compliance-reporter"},
		RoleRef: rbacv1.RoleRef{
			APIGroup: "rbac.authorization.k8s.io",
			Kind:     "ClusterRole",
			Name:     "tigera-compliance-reporter",
		},
		Subjects: []rbacv1.Subject{
			{
				Kind:      "ServiceAccount",
				Name:      "tigera-compliance-reporter",
				Namespace: ComplianceNamespace,
			},
		},
	}
}

func (c *complianceComponent) complianceReporterPodTemplate() *corev1.PodTemplate {
	dirOrCreate := corev1.HostPathDirectoryOrCreate
	privileged := false
	// On OpenShift reporter needs privileged access to write compliance reports to host path volume
	if c.openshift {
		privileged = true
	}

	envVars := []corev1.EnvVar{
		{Name: "LOG_LEVEL", Value: "warning"},
		{Name: "TIGERA_COMPLIANCE_JOB_NAMESPACE", Value: ComplianceNamespace},
	}
	return &corev1.PodTemplate{
		TypeMeta: metav1.TypeMeta{Kind: "PodTemplate", APIVersion: "v1"},
		ObjectMeta: metav1.ObjectMeta{
			Name:      "tigera.io.report",
			Namespace: ComplianceNamespace,
			Labels: map[string]string{
				"k8s-app": "compliance-reporter",
			},
		},
		Template: corev1.PodTemplateSpec{
			ObjectMeta: metav1.ObjectMeta{
				Name:      "tigera.io.report",
				Namespace: ComplianceNamespace,
				Labels: map[string]string{
					"k8s-app": "compliance-reporter",
				},
			},
			Spec: relasticsearch.PodSpecDecorate(corev1.PodSpec{
				ServiceAccountName: "tigera-compliance-reporter",
				Tolerations:        append(c.installation.ControlPlaneTolerations, rmeta.TolerateMaster),
				NodeSelector:       c.installation.ControlPlaneNodeSelector,
				ImagePullSecrets:   secret.GetReferenceList(c.pullSecrets),
				Containers: []corev1.Container{
					relasticsearch.ContainerDecorateIndexCreator(
						relasticsearch.ContainerDecorate(corev1.Container{
							Name:          "reporter",
							Image:         c.reporterImage,
							Env:           envVars,
							LivenessProbe: complianceLivenessProbe,
							SecurityContext: &corev1.SecurityContext{
								Privileged: &privileged,
							},
							VolumeMounts: []corev1.VolumeMount{
								{MountPath: "/var/log/calico", Name: "var-log-calico"},
							},
						}, c.esClusterConfig.ClusterName(), ElasticsearchComplianceReporterUserSecret, c.clusterDomain, c.SupportedOSType()), c.esClusterConfig.Replicas(), c.esClusterConfig.Shards(),
					),
				},
				Volumes: []corev1.Volume{
					{
						Name: "var-log-calico",
						VolumeSource: corev1.VolumeSource{
							HostPath: &corev1.HostPathVolumeSource{
								Path: "/var/log/calico",
								Type: &dirOrCreate,
							},
						},
					},
				},
			}),
		},
	}
}

func (c *complianceComponent) complianceReporterPodSecurityPolicy() *policyv1beta1.PodSecurityPolicy {
	psp := podsecuritypolicy.NewBasePolicy()
	psp.GetObjectMeta().SetName("compliance-reporter")
	psp.Spec.Volumes = append(psp.Spec.Volumes, policyv1beta1.HostPath)
	psp.Spec.RunAsUser.Rule = policyv1beta1.RunAsUserStrategyRunAsAny
	return psp
}

func (c *complianceComponent) complianceServerServiceAccount() *corev1.ServiceAccount {
	return &corev1.ServiceAccount{
		TypeMeta:   metav1.TypeMeta{Kind: "ServiceAccount", APIVersion: "v1"},
		ObjectMeta: metav1.ObjectMeta{Name: "tigera-compliance-server", Namespace: ComplianceNamespace},
	}
}

func (c *complianceComponent) complianceServerClusterRole() *rbacv1.ClusterRole {
	clusterRole := &rbacv1.ClusterRole{
		TypeMeta:   metav1.TypeMeta{Kind: "ClusterRole", APIVersion: "rbac.authorization.k8s.io/v1"},
		ObjectMeta: metav1.ObjectMeta{Name: "tigera-compliance-server"},
		Rules: []rbacv1.PolicyRule{
			{
				APIGroups: []string{"projectcalico.org"},
				Resources: []string{"globalreporttypes", "globalreports"},
				Verbs:     []string{"get", "list", "watch"},
			},
			{
				APIGroups: []string{"authorization.k8s.io"},
				Resources: []string{"subjectaccessreviews"},
				Verbs:     []string{"create"},
			},
		},
	}

	if c.managementCluster != nil {
		// For cross-cluster requests, an authentication review will be done for authenticating the compliance-server.
		// Requests on behalf of the compliance-server will be sent to Voltron, where an authentication review will take
		// place with its bearer token.
		clusterRole.Rules = append(clusterRole.Rules, rbacv1.PolicyRule{
			APIGroups: []string{"projectcalico.org"},
			Resources: []string{"authenticationreviews"},
			Verbs:     []string{"create"},
		})
	}

	if !c.openshift {
		// Allow access to the pod security policy in case this is enforced on the cluster
		clusterRole.Rules = append(clusterRole.Rules, rbacv1.PolicyRule{
			APIGroups:     []string{"policy"},
			Resources:     []string{"podsecuritypolicies"},
			Verbs:         []string{"use"},
			ResourceNames: []string{ComplianceServerName},
		})
	}

	return clusterRole
}

func (c *complianceComponent) complianceServerManagedClusterRole() *rbacv1.ClusterRole {
	return &rbacv1.ClusterRole{
		TypeMeta:   metav1.TypeMeta{Kind: "ClusterRole", APIVersion: "rbac.authorization.k8s.io/v1"},
		ObjectMeta: metav1.ObjectMeta{Name: "tigera-compliance-server"},
		Rules: []rbacv1.PolicyRule{
			{
				APIGroups: []string{"projectcalico.org"},
				Resources: []string{"globalreporttypes", "globalreports"},
				Verbs:     []string{"get", "list", "watch"},
			},
			{
				APIGroups: []string{"authorization.k8s.io"},
				Resources: []string{"subjectaccessreviews"},
				Verbs:     []string{"create"},
			},
		},
	}
}

func (c *complianceComponent) complianceServerClusterRoleBinding() *rbacv1.ClusterRoleBinding {
	return &rbacv1.ClusterRoleBinding{
		TypeMeta:   metav1.TypeMeta{Kind: "ClusterRoleBinding", APIVersion: "rbac.authorization.k8s.io/v1"},
		ObjectMeta: metav1.ObjectMeta{Name: "tigera-compliance-server"},
		RoleRef: rbacv1.RoleRef{
			APIGroup: "rbac.authorization.k8s.io",
			Kind:     "ClusterRole",
			Name:     "tigera-compliance-server",
		},
		Subjects: []rbacv1.Subject{
			{
				Kind:      "ServiceAccount",
				Name:      "tigera-compliance-server",
				Namespace: ComplianceNamespace,
			},
		},
	}
}

func (c *complianceComponent) complianceServerService() *corev1.Service {
	return &corev1.Service{
		TypeMeta:   metav1.TypeMeta{Kind: "Service", APIVersion: "v1"},
		ObjectMeta: metav1.ObjectMeta{Name: "compliance", Namespace: ComplianceNamespace},
		Spec: corev1.ServiceSpec{
			Ports: []corev1.ServicePort{
				{
					Name:       "compliance-api",
					Port:       443,
					Protocol:   corev1.ProtocolTCP,
					TargetPort: intstr.FromInt(complianceServerPort),
				},
			},
			Selector: map[string]string{"k8s-app": ComplianceServerName},
		},
	}
}

func (c *complianceComponent) complianceServerDeployment() *appsv1.Deployment {
	envVars := []corev1.EnvVar{
		{Name: "LOG_LEVEL", Value: "info"},
		{Name: "TIGERA_COMPLIANCE_JOB_NAMESPACE", Value: ComplianceNamespace},
	}
	if c.dexCfg != nil {
		envVars = append(envVars, c.dexCfg.RequiredEnv("TIGERA_COMPLIANCE_")...)
	}
	podTemplate := relasticsearch.DecorateAnnotations(&corev1.PodTemplateSpec{
		ObjectMeta: metav1.ObjectMeta{
			Name:      ComplianceServerName,
			Namespace: ComplianceNamespace,
			Labels: map[string]string{
				"k8s-app": ComplianceServerName,
			},
			Annotations: complianceAnnotations(c),
		},
		Spec: relasticsearch.PodSpecDecorate(corev1.PodSpec{
			ServiceAccountName: "tigera-compliance-server",
			Tolerations:        append(c.installation.ControlPlaneTolerations, rmeta.TolerateMaster),
			NodeSelector:       c.installation.ControlPlaneNodeSelector,
			ImagePullSecrets:   secret.GetReferenceList(c.pullSecrets),
			Containers: []corev1.Container{
				relasticsearch.ContainerDecorate(corev1.Container{
					Name:  ComplianceServerName,
					Image: c.serverImage,
					Env:   envVars,
					LivenessProbe: &corev1.Probe{
						Handler: corev1.Handler{
							HTTPGet: &corev1.HTTPGetAction{
								Path:   "/compliance/version",
								Port:   intstr.FromInt(complianceServerPort),
								Scheme: corev1.URISchemeHTTPS,
							},
						},
						InitialDelaySeconds: 5,
						PeriodSeconds:       10,
						FailureThreshold:    5,
					},
					ReadinessProbe: &corev1.Probe{
						Handler: corev1.Handler{
							HTTPGet: &corev1.HTTPGetAction{
								Path:   "/compliance/version",
								Port:   intstr.FromInt(complianceServerPort),
								Scheme: corev1.URISchemeHTTPS,
							},
						},
						InitialDelaySeconds: 5,
						PeriodSeconds:       10,
						FailureThreshold:    5,
					},
					VolumeMounts: c.complianceVolumeMounts(),
				}, c.esClusterConfig.ClusterName(), ElasticsearchComplianceServerUserSecret, c.clusterDomain, c.SupportedOSType()),
			},
			Volumes: c.complianceVolumes(),
		}),
	}, c.esClusterConfig, c.esSecrets).(*corev1.PodTemplateSpec)

	return &appsv1.Deployment{
		TypeMeta: metav1.TypeMeta{Kind: "Deployment", APIVersion: "apps/v1"},
		ObjectMeta: metav1.ObjectMeta{
			Name:      ComplianceServerName,
			Namespace: ComplianceNamespace,
			Labels: map[string]string{
				"k8s-app": ComplianceServerName,
			},
		},
		Spec: appsv1.DeploymentSpec{
			Replicas: &complianceReplicas,
			Strategy: appsv1.DeploymentStrategy{
				Type: appsv1.RecreateDeploymentStrategyType,
			},
			Selector: &metav1.LabelSelector{MatchLabels: map[string]string{"k8s-app": ComplianceServerName}},
			Template: *podTemplate,
		},
	}
}

func (c *complianceComponent) complianceServerPodSecurityPolicy() *policyv1beta1.PodSecurityPolicy {
	psp := podsecuritypolicy.NewBasePolicy()
	psp.GetObjectMeta().SetName(ComplianceServerName)
	return psp
}

func (c *complianceComponent) complianceVolumeMounts() []corev1.VolumeMount {
	var mounts = []corev1.VolumeMount{{
		Name:      "cert",
		MountPath: "/code/apiserver.local.config/certificates",
		ReadOnly:  true,
	}}

	if c.managerInternalTLSSecret != nil {
		mounts = append(mounts, corev1.VolumeMount{
			Name:      ManagerInternalTLSSecretName,
			MountPath: "/manager-tls",
			ReadOnly:  true,
		})
	}

	if c.dexCfg != nil {
		mounts = append(mounts, c.dexCfg.RequiredVolumeMounts()...)
	}

	return mounts
}

func (c *complianceComponent) complianceVolumes() []corev1.Volume {
	defaultMode := int32(420)
	var volumes = []corev1.Volume{{
		Name: "cert",
		VolumeSource: corev1.VolumeSource{
			Secret: &corev1.SecretVolumeSource{
				DefaultMode: &defaultMode,
				SecretName:  ComplianceServerCertSecret,
				Items: []corev1.KeyToPath{
					{
						Key:  "tls.crt",
						Path: "apiserver.crt",
					},
					{
						Key:  "tls.key",
						Path: "apiserver.key",
					},
				},
			},
		}}}

	if c.managerInternalTLSSecret != nil {
		volumes = append(volumes,
			corev1.Volume{
				Name: ManagerInternalTLSSecretName,
				VolumeSource: corev1.VolumeSource{
					Secret: &corev1.SecretVolumeSource{
						DefaultMode: &defaultMode,
						SecretName:  ManagerInternalTLSSecretName,
						Items: []corev1.KeyToPath{
							{
								Key:  "cert",
								Path: "cert",
							},
						},
					},
				},
			})
	}

	if c.dexCfg != nil {
		volumes = append(volumes, c.dexCfg.RequiredVolumes()...)
	}

	return volumes
}

func complianceAnnotations(c *complianceComponent) map[string]string {
	var annotations = map[string]string{
		complianceServerTLSHashAnnotation: rmeta.AnnotationHash(c.complianceServerCertSecrets[0].Data),
	}

	if c.managerInternalTLSSecret != nil {
		annotations[ManagerInternalTLSHashAnnotation] = rmeta.AnnotationHash(c.managerInternalTLSSecret.Data)
	}

	return annotations
}

func (c *complianceComponent) complianceSnapshotterServiceAccount() *corev1.ServiceAccount {
	return &corev1.ServiceAccount{
		TypeMeta:   metav1.TypeMeta{Kind: "ServiceAccount", APIVersion: "v1"},
		ObjectMeta: metav1.ObjectMeta{Name: "tigera-compliance-snapshotter", Namespace: ComplianceNamespace},
	}
}

func (c *complianceComponent) complianceSnapshotterClusterRole() *rbacv1.ClusterRole {
	rules := []rbacv1.PolicyRule{
		{
			APIGroups: []string{"networking.k8s.io", "authentication.k8s.io", ""},
			Resources: []string{"networkpolicies", "nodes", "namespaces", "pods", "serviceaccounts",
				"endpoints", "services"},
			Verbs: []string{"get", "list"},
		},
		{
			APIGroups: []string{"projectcalico.org"},
			Resources: []string{"globalnetworkpolicies", "tier.globalnetworkpolicies",
				"stagedglobalnetworkpolicies", "tier.stagedglobalnetworkpolicies",
				"networkpolicies", "tier.networkpolicies",
				"stagednetworkpolicies", "tier.stagednetworkpolicies",
				"stagedkubernetesnetworkpolicies",
				"tiers", "hostendpoints",
				"globalnetworksets", "networksets"},
			Verbs: []string{"get", "list"},
		},
	}

	if !c.openshift {
		// Allow access to the pod security policy in case this is enforced on the cluster
		rules = append(rules, rbacv1.PolicyRule{APIGroups: []string{"policy"},
			Resources:     []string{"podsecuritypolicies"},
			Verbs:         []string{"use"},
			ResourceNames: []string{ComplianceSnapshotterName},
		})
	}
	return &rbacv1.ClusterRole{
		TypeMeta:   metav1.TypeMeta{Kind: "ClusterRole", APIVersion: "rbac.authorization.k8s.io/v1"},
		ObjectMeta: metav1.ObjectMeta{Name: "tigera-compliance-snapshotter"},
		Rules:      rules,
	}
}

func (c *complianceComponent) complianceSnapshotterClusterRoleBinding() *rbacv1.ClusterRoleBinding {
	return &rbacv1.ClusterRoleBinding{
		TypeMeta:   metav1.TypeMeta{Kind: "ClusterRoleBinding", APIVersion: "rbac.authorization.k8s.io/v1"},
		ObjectMeta: metav1.ObjectMeta{Name: "tigera-compliance-snapshotter"},
		RoleRef: rbacv1.RoleRef{
			APIGroup: "rbac.authorization.k8s.io",
			Kind:     "ClusterRole",
			Name:     "tigera-compliance-snapshotter",
		},
		Subjects: []rbacv1.Subject{
			{
				Kind:      "ServiceAccount",
				Name:      "tigera-compliance-snapshotter",
				Namespace: ComplianceNamespace,
			},
		},
	}
}

func (c *complianceComponent) complianceSnapshotterDeployment() *appsv1.Deployment {
	envVars := []corev1.EnvVar{
		{Name: "LOG_LEVEL", Value: "info"},
		{Name: "TIGERA_COMPLIANCE_JOB_NAMESPACE", Value: ComplianceNamespace},
		{Name: "TIGERA_COMPLIANCE_MAX_FAILED_JOBS_HISTORY", Value: "3"},
		{Name: "TIGERA_COMPLIANCE_SNAPSHOT_HOUR", Value: "0"},
	}

	podTemplate := relasticsearch.DecorateAnnotations(&corev1.PodTemplateSpec{
		ObjectMeta: metav1.ObjectMeta{
			Name:      ComplianceSnapshotterName,
			Namespace: ComplianceNamespace,
			Labels: map[string]string{
				"k8s-app": ComplianceSnapshotterName,
			},
		},
		Spec: relasticsearch.PodSpecDecorate(corev1.PodSpec{
			ServiceAccountName: "tigera-compliance-snapshotter",
			Tolerations:        append(c.installation.ControlPlaneTolerations, rmeta.TolerateMaster),
			NodeSelector:       c.installation.ControlPlaneNodeSelector,
			ImagePullSecrets:   secret.GetReferenceList(c.pullSecrets),
			Containers: []corev1.Container{
				relasticsearch.ContainerDecorateIndexCreator(
					relasticsearch.ContainerDecorate(corev1.Container{
						Name:          ComplianceSnapshotterName,
						Image:         c.snapshotterImage,
						Env:           envVars,
						LivenessProbe: complianceLivenessProbe,
					}, c.esClusterConfig.ClusterName(), ElasticsearchComplianceSnapshotterUserSecret, c.clusterDomain, c.SupportedOSType()), c.esClusterConfig.Replicas(), c.esClusterConfig.Shards(),
				),
			},
		}),
	}, c.esClusterConfig, c.esSecrets).(*corev1.PodTemplateSpec)

	return &appsv1.Deployment{
		TypeMeta: metav1.TypeMeta{Kind: "Deployment", APIVersion: "apps/v1"},
		ObjectMeta: metav1.ObjectMeta{
			Name:      ComplianceSnapshotterName,
			Namespace: ComplianceNamespace,
			Labels: map[string]string{
				"k8s-app": ComplianceSnapshotterName,
			},
		},
		Spec: appsv1.DeploymentSpec{
			Replicas: &complianceReplicas,
			Strategy: appsv1.DeploymentStrategy{
				Type: appsv1.RecreateDeploymentStrategyType,
			},
			Selector: &metav1.LabelSelector{MatchLabels: map[string]string{"k8s-app": ComplianceSnapshotterName}},
			Template: *podTemplate,
		},
	}
}

func (c *complianceComponent) complianceSnapshotterPodSecurityPolicy() *policyv1beta1.PodSecurityPolicy {
	psp := podsecuritypolicy.NewBasePolicy()
	psp.GetObjectMeta().SetName(ComplianceSnapshotterName)
	return psp
}

func (c *complianceComponent) complianceBenchmarkerServiceAccount() *corev1.ServiceAccount {
	return &corev1.ServiceAccount{
		TypeMeta:   metav1.TypeMeta{Kind: "ServiceAccount", APIVersion: "v1"},
		ObjectMeta: metav1.ObjectMeta{Name: "tigera-compliance-benchmarker", Namespace: ComplianceNamespace},
	}
}

func (c *complianceComponent) complianceBenchmarkerClusterRole() *rbacv1.ClusterRole {
	rules := []rbacv1.PolicyRule{
		{
			APIGroups: []string{""},
			Resources: []string{"pods"},
			Verbs:     []string{"list"},
		},
		{
			APIGroups: []string{""},
			Resources: []string{"nodes"},
			Verbs:     []string{"get"},
		},
	}

	if !c.openshift {
		// Allow access to the pod security policy in case this is enforced on the cluster
		rules = append(rules, rbacv1.PolicyRule{APIGroups: []string{"policy"},
			Resources:     []string{"podsecuritypolicies"},
			Verbs:         []string{"use"},
			ResourceNames: []string{"compliance-benchmarker"},
		})
	}
	return &rbacv1.ClusterRole{
		TypeMeta:   metav1.TypeMeta{Kind: "ClusterRole", APIVersion: "rbac.authorization.k8s.io/v1"},
		ObjectMeta: metav1.ObjectMeta{Name: "tigera-compliance-benchmarker"},
		Rules:      rules,
	}
}

func (c *complianceComponent) complianceBenchmarkerClusterRoleBinding() *rbacv1.ClusterRoleBinding {
	return &rbacv1.ClusterRoleBinding{
		TypeMeta:   metav1.TypeMeta{Kind: "ClusterRoleBinding", APIVersion: "rbac.authorization.k8s.io/v1"},
		ObjectMeta: metav1.ObjectMeta{Name: "tigera-compliance-benchmarker"},
		RoleRef: rbacv1.RoleRef{
			APIGroup: "rbac.authorization.k8s.io",
			Kind:     "ClusterRole",
			Name:     "tigera-compliance-benchmarker",
		},
		Subjects: []rbacv1.Subject{
			{
				Kind:      "ServiceAccount",
				Name:      "tigera-compliance-benchmarker",
				Namespace: ComplianceNamespace,
			},
		},
	}
}

func (c *complianceComponent) complianceBenchmarkerDaemonSet() *appsv1.DaemonSet {
	envVars := []corev1.EnvVar{
		{Name: "LOG_LEVEL", Value: "info"},
		{Name: "NODENAME", ValueFrom: &corev1.EnvVarSource{FieldRef: &corev1.ObjectFieldSelector{FieldPath: "spec.nodeName"}}},
	}

	volMounts := []corev1.VolumeMount{
		{Name: "var-lib-etcd", MountPath: "/var/lib/etcd", ReadOnly: true},
		{Name: "var-lib-kubelet", MountPath: "/var/lib/kubelet", ReadOnly: true},
		{Name: "etc-systemd", MountPath: "/etc/systemd", ReadOnly: true},
		{Name: "etc-kubernetes", MountPath: "/etc/kubernetes", ReadOnly: true},
		{Name: "usr-bin", MountPath: "/usr/local/bin", ReadOnly: true},
	}

	vols := []corev1.Volume{
		{
			Name:         "var-lib-etcd",
			VolumeSource: corev1.VolumeSource{HostPath: &corev1.HostPathVolumeSource{Path: "/var/lib/etcd"}},
		},
		{
			Name:         "var-lib-kubelet",
			VolumeSource: corev1.VolumeSource{HostPath: &corev1.HostPathVolumeSource{Path: "/var/lib/kubelet"}},
		},
		{
			Name:         "etc-systemd",
			VolumeSource: corev1.VolumeSource{HostPath: &corev1.HostPathVolumeSource{Path: "/etc/systemd"}},
		},
		{
			Name:         "etc-kubernetes",
			VolumeSource: corev1.VolumeSource{HostPath: &corev1.HostPathVolumeSource{Path: "/etc/kubernetes"}},
		},
		{
			Name:         "usr-bin",
			VolumeSource: corev1.VolumeSource{HostPath: &corev1.HostPathVolumeSource{Path: "/usr/bin"}},
		},
	}

	podTemplate := relasticsearch.DecorateAnnotations(&corev1.PodTemplateSpec{
		ObjectMeta: metav1.ObjectMeta{
			Name:      "compliance-benchmarker",
			Namespace: ComplianceNamespace,
			Labels: map[string]string{
				"k8s-app": "compliance-benchmarker",
			},
		},
		Spec: relasticsearch.PodSpecDecorate(corev1.PodSpec{
			ServiceAccountName: "tigera-compliance-benchmarker",
			HostPID:            true,
			Tolerations:        rmeta.TolerateAll,
			ImagePullSecrets:   secret.GetReferenceList(c.pullSecrets),
			Containers: []corev1.Container{
				relasticsearch.ContainerDecorateIndexCreator(
					relasticsearch.ContainerDecorate(corev1.Container{
						Name:          "compliance-benchmarker",
						Image:         c.benchmarkerImage,
						Env:           envVars,
						VolumeMounts:  volMounts,
						LivenessProbe: complianceLivenessProbe,
					}, c.esClusterConfig.ClusterName(), ElasticsearchComplianceBenchmarkerUserSecret, c.clusterDomain, c.SupportedOSType()), c.esClusterConfig.Replicas(), c.esClusterConfig.Shards(),
				),
			},
			Volumes: vols,
		}),
	}, c.esClusterConfig, c.esSecrets).(*corev1.PodTemplateSpec)

	return &appsv1.DaemonSet{
		TypeMeta: metav1.TypeMeta{Kind: "DaemonSet", APIVersion: "apps/v1"},
		ObjectMeta: metav1.ObjectMeta{
			Name:      "compliance-benchmarker",
			Namespace: ComplianceNamespace,
			Labels:    map[string]string{"k8s-app": "compliance-benchmarker"},
		},

		Spec: appsv1.DaemonSetSpec{
			Selector: &metav1.LabelSelector{MatchLabels: map[string]string{"k8s-app": "compliance-benchmarker"}},
			Template: *podTemplate,
		},
	}
}

func (c *complianceComponent) complianceBenchmarkerSecurityContextConstraints() *ocsv1.SecurityContextConstraints {
	return &ocsv1.SecurityContextConstraints{
		TypeMeta:                 metav1.TypeMeta{Kind: "SecurityContextConstraints", APIVersion: "security.openshift.io/v1"},
		ObjectMeta:               metav1.ObjectMeta{Name: "tigera-compliance-benchmarker"},
		AllowHostDirVolumePlugin: true,
		AllowHostIPC:             false,
		AllowHostNetwork:         false,
		AllowHostPID:             true,
		AllowHostPorts:           false,
		AllowPrivilegeEscalation: &complianceBoolTrue,
		AllowPrivilegedContainer: true,
		FSGroup:                  ocsv1.FSGroupStrategyOptions{Type: ocsv1.FSGroupStrategyRunAsAny},
		RunAsUser:                ocsv1.RunAsUserStrategyOptions{Type: ocsv1.RunAsUserStrategyRunAsAny},
		ReadOnlyRootFilesystem:   false,
		SELinuxContext:           ocsv1.SELinuxContextStrategyOptions{Type: ocsv1.SELinuxStrategyMustRunAs},
		SupplementalGroups:       ocsv1.SupplementalGroupsStrategyOptions{Type: ocsv1.SupplementalGroupsStrategyRunAsAny},
		Users: []string{
			fmt.Sprintf("system:serviceaccount:%s:tigera-compliance-benchmarker", ComplianceNamespace),
		},
		Groups:  []string{"system:authenticated"},
		Volumes: []ocsv1.FSType{"*"},
	}
}

func (c *complianceComponent) complianceBenchmarkerPodSecurityPolicy() *policyv1beta1.PodSecurityPolicy {
	psp := podsecuritypolicy.NewBasePolicy()
	psp.GetObjectMeta().SetName("compliance-benchmarker")
	psp.Spec.Volumes = append(psp.Spec.Volumes, policyv1beta1.HostPath)
	psp.Spec.AllowedHostPaths = []policyv1beta1.AllowedHostPath{
		{
			PathPrefix: "/var/lib/etcd",
			ReadOnly:   true,
		},
		{
			PathPrefix: "/etc/systemd",
			ReadOnly:   true,
		},
		{
			PathPrefix: "/etc/kubernetes",
			ReadOnly:   true,
		},
		{
			PathPrefix: "/usr/bin",
			ReadOnly:   true,
		},
		{
			PathPrefix: "/var/lib/kubelet",
			ReadOnly:   true,
		},
	}
	psp.Spec.RunAsUser.Rule = policyv1beta1.RunAsUserStrategyRunAsAny
	psp.Spec.HostPID = true
	return psp
}

func (c *complianceComponent) complianceGlobalReportInventory() *v3.GlobalReportType {
	return &v3.GlobalReportType{
		TypeMeta: metav1.TypeMeta{Kind: "GlobalReportType", APIVersion: "projectcalico.org/v3"},
		ObjectMeta: metav1.ObjectMeta{
			Name: "inventory",
			Labels: map[string]string{
				"global-report-type": "inventory",
			},
		},
		Spec: v3.ReportTypeSpec{
			DownloadTemplates: []v3.ReportTemplate{
				{
					Name: "summary.csv",
					Template: `
      {{ $c := csv }}
      {{- $c := $c.AddColumn "startTime"                     "{{ dateRfc3339 .StartTime }}" }}
      {{- $c := $c.AddColumn "endTime"                       "{{ dateRfc3339 .EndTime }}" }}
      {{- $c := $c.AddColumn "endpointSelector"              "{{ if .ReportSpec.Endpoints }}{{ .ReportSpec.Endpoints.Selector }}{{ end }}" }}
      {{- $c := $c.AddColumn "namespaceNames"                "{{ if .ReportSpec.Endpoints }}{{ if .ReportSpec.Endpoints.Namespaces }}{{ join \";\" .ReportSpec.Endpoints.Namespaces.Names }}{{ end }}{{ end }}" }}
      {{- $c := $c.AddColumn "namespaceSelector"             "{{ if .ReportSpec.Endpoints }}{{ if .ReportSpec.Endpoints.Namespaces }}{{ .ReportSpec.Endpoints.Namespaces.Selector }}{{ end }}{{ end }}" }}
      {{- $c := $c.AddColumn "serviceAccountNames"           "{{ if .ReportSpec.Endpoints }}{{ if .ReportSpec.Endpoints.ServiceAccounts }}{{ join \";\" .ReportSpec.Endpoints.ServiceAccounts.Names }}{{ end }}{{ end }}" }}
      {{- $c := $c.AddColumn "serviceAccountSelectors"       "{{ if .ReportSpec.Endpoints }}{{ if .ReportSpec.Endpoints.ServiceAccounts }}{{ .ReportSpec.Endpoints.ServiceAccounts.Selector }}{{ end }}{{ end }}" }}
      {{- $c := $c.AddColumn "endpointsNumInScope"           "{{ .EndpointsSummary.NumTotal }}" }}
      {{- $c := $c.AddColumn "endpointsNumIngressProtected"  "{{ .EndpointsSummary.NumIngressProtected }}" }}
      {{- $c := $c.AddColumn "endpointsNumEgressProtected"   "{{ .EndpointsSummary.NumEgressProtected }}" }}
      {{- $c := $c.AddColumn "namespacesNumInScope"          "{{ .NamespacesSummary.NumTotal }}" }}
      {{- $c := $c.AddColumn "namespacesNumIngressProtected" "{{ .NamespacesSummary.NumIngressProtected }}" }}
      {{- $c := $c.AddColumn "namespacesNumEgressProtected"  "{{ .NamespacesSummary.NumEgressProtected }}" }}
      {{- $c := $c.AddColumn "serviceAccountsNumInScope"     "{{ .EndpointsSummary.NumServiceAccounts }}" }}
      {{- $c.Render . }}
`,
				},
				{
					Name: "endpoints.csv",
					Template: `
      {{ $c := csv }}
      {{- $c := $c.AddColumn "endpoint"         "{{ .Endpoint }}" }}
      {{- $c := $c.AddColumn "ingressProtected" "{{ .IngressProtected }}" }}
      {{- $c := $c.AddColumn "egressProtected"  "{{ .EgressProtected }}" }}
      {{- $c := $c.AddColumn "envoyEnabled"     "{{ .EnvoyEnabled }}" }}
      {{- $c := $c.AddColumn "appliedPolicies"  "{{ join \";\" .AppliedPolicies }}" }}
      {{- $c := $c.AddColumn "services"         "{{ join \";\" .Services }}" }}
      {{- $c.Render .Endpoints }}
`,
				},
				{
					Name: "namespaces.csv",
					Template: `
      {{ $c := csv }}
      {{- $c := $c.AddColumn "namespace"        "{{ .Namespace }}" }}
      {{- $c := $c.AddColumn "ingressProtected" "{{ .IngressProtected }}" }}
      {{- $c := $c.AddColumn "egressProtected"  "{{ .EgressProtected }}" }}
      {{- $c := $c.AddColumn "envoyEnabled"     "{{ .EnvoyEnabled }}" }}
      {{- $c.Render .Namespaces }}
`,
				},
				{
					Name: "services.csv",
					Template: `
      {{ $c := csv }}
      {{- $c := $c.AddColumn "service"          "{{ .Service }}" }}
      {{- $c := $c.AddColumn "ingressProtected" "{{ .IngressProtected }}" }}
      {{- $c := $c.AddColumn "envoyEnabled"     "{{ .EnvoyEnabled }}" }}
      {{- $c.Render .Services }}
`,
				},
			},
			IncludeEndpointData: true,
			UISummaryTemplate: v3.ReportTemplate{
				Name:     "ui-summary.json",
				Template: `{"heading":"Inscope vs Protected","type":"panel","widgets":[{"data":[{"label":"Protected ingress","value":{{ .EndpointsSummary.NumIngressProtected }}}],"heading":"Endpoints","summary":{"label":"Total","total":{{.EndpointsSummary.NumTotal }}},"type":"radialbarchart"},{"data":[{"label":"Protected ingress","value":{{ .NamespacesSummary.NumIngressProtected }}}],"heading":"Namespaces","summary":{"label":"Total","total":{{.NamespacesSummary.NumTotal }}},"type":"radialbarchart"},{"data":[{"label":"Protected egress","value":{{ .EndpointsSummary.NumEgressProtected }}}],"heading":"Endpoints","summary":{"label":"Total","total":{{.EndpointsSummary.NumTotal }}},"type":"radialbarchart"},{"data":[{"label":"Protected egress","value":{{ .NamespacesSummary.NumEgressProtected }}}],"heading":"Namespaces","summary":{"label":"Total","total":{{.NamespacesSummary.NumTotal }}},"type":"radialbarchart"}]}`,
			},
		},
	}
}

func (c *complianceComponent) complianceGlobalReportNetworkAccess() *v3.GlobalReportType {
	return &v3.GlobalReportType{
		TypeMeta: metav1.TypeMeta{Kind: "GlobalReportType", APIVersion: "projectcalico.org/v3"},
		ObjectMeta: metav1.ObjectMeta{
			Name: "network-access",
			Labels: map[string]string{
				"global-report-type": "network-access",
			},
		},
		Spec: v3.ReportTypeSpec{
			DownloadTemplates: []v3.ReportTemplate{
				{
					Name: "summary.csv",
					Template: `
      {{ $c := csv }}
      {{- $c := $c.AddColumn "startTime"                             "{{ dateRfc3339 .StartTime }}" }}
      {{- $c := $c.AddColumn "endTime"                               "{{ dateRfc3339 .EndTime }}" }}
      {{- $c := $c.AddColumn "endpointSelector"                      "{{ if .ReportSpec.Endpoints }}{{ .ReportSpec.Endpoints.Selector }}{{ end }}" }}
      {{- $c := $c.AddColumn "namespaceNames"                        "{{ if .ReportSpec.Endpoints }}{{ if .ReportSpec.Endpoints.Namespaces }}{{ join \";\" .ReportSpec.Endpoints.Namespaces.Names }}{{ end }}{{ end }}" }}
      {{- $c := $c.AddColumn "namespaceSelector"                     "{{ if .ReportSpec.Endpoints }}{{ if .ReportSpec.Endpoints.Namespaces }}{{ .ReportSpec.Endpoints.Namespaces.Selector }}{{ end }}{{ end }}" }}
      {{- $c := $c.AddColumn "serviceAccountNames"                   "{{ if .ReportSpec.Endpoints }}{{ if .ReportSpec.Endpoints.ServiceAccounts }}{{ join \";\" .ReportSpec.Endpoints.ServiceAccounts.Names }}{{ end }}{{ end }}" }}
      {{- $c := $c.AddColumn "serviceAccountSelectors"               "{{ if .ReportSpec.Endpoints }}{{ if .ReportSpec.Endpoints.ServiceAccounts }}{{ .ReportSpec.Endpoints.ServiceAccounts.Selector }}{{ end }}{{ end }}" }}
      {{- $c := $c.AddColumn "endpointsNumIngressProtected"          "{{ .EndpointsSummary.NumIngressProtected }}" }}
      {{- $c := $c.AddColumn "endpointsNumEgressProtected"           "{{ .EndpointsSummary.NumEgressProtected }}" }}
      {{- $c := $c.AddColumn "endpointsNumIngressUnprotected"        "{{ sub .EndpointsSummary.NumTotal .EndpointsSummary.NumIngressProtected }}" }}
      {{- $c := $c.AddColumn "endpointsNumEgressUnprotected"         "{{ sub .EndpointsSummary.NumTotal .EndpointsSummary.NumEgressProtected  }}" }}
      {{- $c := $c.AddColumn "endpointsNumIngressFromInternet"       "{{ .EndpointsSummary.NumIngressFromInternet }}" }}
      {{- $c := $c.AddColumn "endpointsNumEgressToInternet"          "{{ .EndpointsSummary.NumEgressToInternet }}" }}
      {{- $c := $c.AddColumn "endpointsNumIngressFromOtherNamespace" "{{ .EndpointsSummary.NumIngressFromOtherNamespace }}" }}
      {{- $c := $c.AddColumn "endpointsNumEgressToOtherNamespace"    "{{ .EndpointsSummary.NumEgressToOtherNamespace }}" }}
      {{- $c := $c.AddColumn "endpointsNumEnvoyEnabled"              "{{ .EndpointsSummary.NumEnvoyEnabled }}" }}
      {{- $c.Render . }}
`,
				},
				{
					Name: "endpoints.csv",
					Template: `
      {{ $c := csv }}
      {{- $c := $c.AddColumn "endpoint"                                  "{{ .Endpoint }}" }}
      {{- $c := $c.AddColumn "ingressProtected"                          "{{ .IngressProtected }}" }}
      {{- $c := $c.AddColumn "egressProtected"                           "{{ .EgressProtected }}" }}
      {{- $c := $c.AddColumn "ingressFromInternet"                       "{{ .IngressFromInternet }}" }}
      {{- $c := $c.AddColumn "egressToInternet"                          "{{ .EgressToInternet }}" }}
      {{- $c := $c.AddColumn "ingressFromOtherNamespace"                 "{{ .IngressFromOtherNamespace }}" }}
      {{- $c := $c.AddColumn "egressToOtherNamespace"                    "{{ .EgressToOtherNamespace }}" }}
      {{- $c := $c.AddColumn "envoyEnabled"                              "{{ .EnvoyEnabled }}" }}
      {{- $c := $c.AddColumn "appliedPolicies"                           "{{ join \";\" .AppliedPolicies }}" }}
      {{- $c := $c.AddColumn "trafficAggregationPrefix"                  "{{ flowsPrefix . }}" }}
      {{- $c := $c.AddColumn "endpointsGeneratingTrafficToThisEndpoint"  "{{ join \";\" (flowsIngress .) }}" }}
      {{- $c := $c.AddColumn "endpointsReceivingTrafficFromThisEndpoint" "{{ join \";\" (flowsEgress .) }}" }}
      {{- $c.Render .Endpoints }}
`,
				},
			},
			IncludeEndpointData:        true,
			IncludeEndpointFlowLogData: true,
			UISummaryTemplate: v3.ReportTemplate{
				Name: "ui-summary.json",
				Template: `
    {"heading":"Inscope vs Protected","type":"panel","widgets":[{"data":[{"label":"Protected ingress","value":{{ .EndpointsSummary.NumIngressProtected }}}],"heading":"Endpoints","summary":{"label":"Total","total":{{.EndpointsSummary.NumTotal }}},"type":"radialbarchart"},{"data":[{"label":"Protected ingress","value":{{ .NamespacesSummary.NumIngressProtected }}}],"heading":"Namespaces","summary":{"label":"Total","total":{{.NamespacesSummary.NumTotal }}},"type":"radialbarchart"},{"data":[{"label":"Protected egress","value":{{ .EndpointsSummary.NumEgressProtected }}}],"heading":"Endpoints","summary":{"label":"Total","total":{{.EndpointsSummary.NumTotal }}},"type":"radialbarchart"},{"data":[{"label":"Protected egress","value":{{ .NamespacesSummary.NumEgressProtected }}}],"heading":"Namespaces","summary":{"label":"Total","total":{{.NamespacesSummary.NumTotal }}},"type":"radialbarchart"}]}
`,
			},
		},
	}
}

func (c *complianceComponent) complianceGlobalReportPolicyAudit() *v3.GlobalReportType {
	return &v3.GlobalReportType{
		TypeMeta: metav1.TypeMeta{Kind: "GlobalReportType", APIVersion: "projectcalico.org/v3"},
		ObjectMeta: metav1.ObjectMeta{
			Name: "policy-audit",
			Labels: map[string]string{
				"global-report-type": "policy-audit",
			},
		},
		Spec: v3.ReportTypeSpec{
			AuditEventsSelection: &v3.AuditEventsSelection{
				Resources: []v3.AuditResource{
					{
						Resource: "globalnetworkpolicies",
					},
					{
						Resource: "networkpolicies",
					},
					{
						Resource: "stagedglobalnetworkpolicies",
					},
					{
						Resource: "stagednetworkpolicies",
					},
					{
						Resource: "stagedkubernetesnetworkpolicies",
					},
				},
			},
			DownloadTemplates: []v3.ReportTemplate{
				{
					Name: "summary.csv",
					Template: `
      {{ $c := csv }}
      {{- $c := $c.AddColumn "startTime"               "{{ dateRfc3339 .StartTime }}" }}
      {{- $c := $c.AddColumn "endTime"                 "{{ dateRfc3339 .EndTime }}" }}
      {{- $c := $c.AddColumn "endpointSelector"        "{{ if .ReportSpec.Endpoints }}{{ .ReportSpec.Endpoints.Selector }}{{ end }}" }}
      {{- $c := $c.AddColumn "namespaceNames"          "{{ if .ReportSpec.Endpoints }}{{ if .ReportSpec.Endpoints.Namespaces }}{{ join \";\" .ReportSpec.Endpoints.Namespaces.Names }}{{ end }}{{ end }}" }}
      {{- $c := $c.AddColumn "namespaceSelector"       "{{ if .ReportSpec.Endpoints }}{{ if .ReportSpec.Endpoints.Namespaces }}{{ .ReportSpec.Endpoints.Namespaces.Selector }}{{ end }}{{ end }}" }}
      {{- $c := $c.AddColumn "serviceAccountNames"     "{{ if .ReportSpec.Endpoints }}{{ if .ReportSpec.Endpoints.ServiceAccounts }}{{ join \";\" .ReportSpec.Endpoints.ServiceAccounts.Names }}{{ end }}{{ end }}" }}
      {{- $c := $c.AddColumn "serviceAccountSelectors" "{{ if .ReportSpec.Endpoints }}{{ if .ReportSpec.Endpoints.ServiceAccounts }}{{ .ReportSpec.Endpoints.ServiceAccounts.Selector }}{{ end }}{{ end }}" }}
      {{- $c := $c.AddColumn "numCreatedPolicies"      "{{ .AuditSummary.NumCreate }}" }}
      {{- $c := $c.AddColumn "numModifiedPolicies"     "{{ .AuditSummary.NumModify }}" }}
      {{- $c := $c.AddColumn "numDeletedPolicies"      "{{ .AuditSummary.NumDelete }}" }}
      {{- $c.Render . }}
`,
				},
				{
					Name:     "events.json",
					Template: "{{ toJson .AuditEvents }}",
				},
				{
					Name:     "events.yaml",
					Template: "{{ toYaml .AuditEvents }}",
				},
			},
			UISummaryTemplate: v3.ReportTemplate{
				Name: "ui-summary.json",
				Template: `
    {"heading":"Network Policy Configuration Changes","type":"panel","widgets":[{"data":[{"label":"Created","value":{{.AuditSummary.NumCreate }}}],"heading":"Network Policies","summary":{"label":"Total","total":{{.AuditSummary.NumTotal }}},"type":"radialbarchart"},{"data":[{"label":"Modified","value":{{.AuditSummary.NumModify }}}],"heading":"Network Policies","summary":{"label":"Total","total":{{.AuditSummary.NumTotal }}},"type":"radialbarchart"},{"data":[{"label":"Deleted","value":{{.AuditSummary.NumDelete }}}],"heading":"Network Policies","summary":{"label":"Total","total":{{.AuditSummary.NumTotal }}},"type":"radialbarchart"}]}
`,
			},
		},
	}
}

func (c *complianceComponent) complianceGlobalReportCISBenchmark() *v3.GlobalReportType {
	return &v3.GlobalReportType{
		TypeMeta: metav1.TypeMeta{Kind: "GlobalReportType", APIVersion: "projectcalico.org/v3"},
		ObjectMeta: metav1.ObjectMeta{
			Name: "cis-benchmark",
			Labels: map[string]string{
				"global-report-type": "cis-benchmark",
			},
		},
		Spec: v3.ReportTypeSpec{
			DownloadTemplates:       c.getCISDownloadReportTemplates(),
			IncludeCISBenchmarkData: true,
			UISummaryTemplate: v3.ReportTemplate{
				Name:     "ui-summary.json",
				Template: "{{ $n := len .CISBenchmark }}{\"heading\": \"Kubernetes CIS Benchmark\",\"type\": \"row\",\"widgets\": [{\"heading\": \"Node Failure Summary\",\"type\": \"cis-benchmark-nodes\",\"summary\": {\"label\": \"Total\",\"total\": {{ $n }}},\"data\": [{\"label\": \"HIGH\",\"value\": {{ .CISBenchmarkSummary.HighCount }},\"desc\": \"Nodes with {{ if .ReportSpec.CIS }}{{ if .ReportSpec.CIS.HighThreshold }}{{ if eq (int .ReportSpec.CIS.HighThreshold) 100 }}100%{{ else }}{{ .ReportSpec.CIS.HighThreshold }}% or more{{ end }}{{ else }}100%{{ end }}{{ else }}100%{{ end }} tests passing\"}, {\"label\": \"MED\",\"value\": {{ .CISBenchmarkSummary.MedCount }},\"desc\": \"Nodes with {{ if .ReportSpec.CIS }}{{ if .ReportSpec.CIS.MedThreshold }}{{ .ReportSpec.CIS.MedThreshold }}{{ else }}50{{ end }}{{ else }}50{{ end }}% or more tests passing\"}, {\"label\": \"LOW\",\"value\": {{ .CISBenchmarkSummary.LowCount }},\"desc\": \"Nodes with less than {{ if .ReportSpec.CIS }}{{ if .ReportSpec.CIS.MedThreshold }}{{ .ReportSpec.CIS.MedThreshold }}{{ else }}50{{ end }}{{ else }}50{{ end }}% tests passing\"}]}{{ if .CISBenchmark }}, {\"heading\": \"Top Failed Tests\",\"type\": \"cis-benchmark-tests\",\"topFailedTests\": {\"tests\": [{{ $tests := cisTopFailedTests . }}{{ $nTests := len $tests }}{{ range $i, $test := $tests }}{\"index\": \"{{ $test.TestNumber }}\",\"description\": \"{{ $test.TestDesc }}\",\"failedCount\": \"{{ $test.Count }}\"} {{ $i1 := add1 $i }}{{ if ne $i1 $nTests }}, {{ end }}{{ end }}]} }{{ end }}]}",
			},
		},
	}
}

func (c *complianceComponent) getCISDownloadReportTemplates() []v3.ReportTemplate {
	return []v3.ReportTemplate{
		{
			Name: "all-tests.csv",
			Template: `nodeName,testIndex,testDescription,status,scored,remediation
{{ range $i, $node := .CISBenchmark -}}
{{- range $j, $section := $node.Results -}}
{{- range $k, $result := $section.Results -}}
{{- $node.NodeName }},{{ $result.TestNumber }},{{ $result.TestDesc }},{{ $result.Status }},{{ $result.Scored }},"{{ $result.TestInfo }}"
{{ end }}
{{- end }}
{{- end }}`,
		},
		{
			Name: "failed-tests.csv",
			Template: `nodeName,testIndex,testDescription,status,scored,remediation
{{ range $i, $node := .CISBenchmark }}
{{- range $j, $section := $node.Results }}
{{- range $k, $result := $section.Results }}
{{- if eq $result.Status "FAIL" }}
{{- $node.NodeName }},{{ $result.TestNumber }},{{ $result.TestDesc }},{{ $result.Status }},{{ $result.Scored }},"{{ $result.TestInfo }}"
{{ end }}
{{- end }}
{{- end }}
{{- end }}`,
		},
		{
			Name: "node-summary.csv",
			Template: `node,version,status,testsPassing,testsFailing,testsUnknown,testsTotal
{{ range $_, $node := .CISBenchmark }}
{{- $node.NodeName }},{{ $node.KubernetesVersion }},{{ $node.Summary.Status }},{{ $node.Summary.TotalPass }},{{ $node.Summary.TotalFail }},{{ $node.Summary.TotalInfo }},{{ $node.Summary.Total }}
{{ end }}`,
		},
		{
			Name: "total-summary.csv",
			Template: `{{ $c := csv }}
{{- $c := $c.AddColumn "startTime"          "{{ dateRfc3339 .StartTime }}" }}
{{- $c := $c.AddColumn "endTime"            "{{ dateRfc3339 .EndTime }}" }}
{{- $c := $c.AddColumn "type"               "{{ .CISBenchmarkSummary.Type }}" }}
{{- $c := $c.AddColumn "hiPercentThreshold" "{{ if .ReportSpec.CIS }}{{ if .ReportSpec.CIS.HighThreshold  }}{{ .ReportSpec.CIS.HighThreshold }}{{ else }}100{{ end }}{{ else }}100{{ end }}" }}
{{- $c := $c.AddColumn "medPercentThreshold" "{{ if .ReportSpec.CIS }}{{ if .ReportSpec.CIS.MedThreshold  }}{{ .ReportSpec.CIS.MedThreshold }}{{ else }}50{{ end }}{{ else }}50{{ end }}" }}
{{- $c := $c.AddColumn "hiNodeCount"         "{{ .CISBenchmarkSummary.HighCount }}" }}
{{- $c := $c.AddColumn "medNodeCount"        "{{ .CISBenchmarkSummary.MedCount }}" }}
{{- $c := $c.AddColumn "lowNodeCount"        "{{ .CISBenchmarkSummary.LowCount }}" }}
{{- $c.Render . }}`,
		},
	}
}<|MERGE_RESOLUTION|>--- conflicted
+++ resolved
@@ -30,13 +30,10 @@
 	v3 "github.com/tigera/api/pkg/apis/projectcalico/v3"
 	operatorv1 "github.com/tigera/operator/api/v1"
 	"github.com/tigera/operator/pkg/components"
-<<<<<<< HEAD
-=======
 	relasticsearch "github.com/tigera/operator/pkg/render/common/elasticsearch"
 	rmeta "github.com/tigera/operator/pkg/render/common/meta"
 	"github.com/tigera/operator/pkg/render/common/podsecuritypolicy"
 	"github.com/tigera/operator/pkg/render/common/secret"
->>>>>>> 3603a6cf
 )
 
 const (
@@ -77,11 +74,7 @@
 	hasNoLicense bool,
 ) (Component, error) {
 	complianceServerCertSecrets := []*corev1.Secret{complianceServerCertSecret}
-<<<<<<< HEAD
-	complianceServerCertSecrets = append(complianceServerCertSecrets, CopySecrets(ComplianceNamespace, complianceServerCertSecret)...)
-=======
 	complianceServerCertSecrets = append(complianceServerCertSecrets, secret.CopyToNamespace(ComplianceNamespace, complianceServerCertSecret)...)
->>>>>>> 3603a6cf
 
 	return &complianceComponent{
 		esSecrets:                   esSecrets,
@@ -94,8 +87,8 @@
 		clusterDomain:               clusterDomain,
 		managementCluster:           managementCluster,
 		managementClusterConnection: managementClusterConnection,
-		dexCfg:                      dexCfg,
-		hasNoLicense:                hasNoLicense,
+		dexCfg:       dexCfg,
+		hasNoLicense: hasNoLicense,
 	}, nil
 }
 
@@ -163,11 +156,7 @@
 func (c *complianceComponent) Objects() ([]client.Object, []client.Object) {
 	complianceObjs := append(
 		[]client.Object{createNamespace(ComplianceNamespace, c.installation.KubernetesProvider)},
-<<<<<<< HEAD
-		copyImagePullSecrets(c.pullSecrets, ComplianceNamespace)...,
-=======
 		secret.ToRuntimeObjects(secret.CopyToNamespace(ComplianceNamespace, c.pullSecrets...)...)...,
->>>>>>> 3603a6cf
 	)
 	complianceObjs = append(complianceObjs,
 		c.complianceControllerServiceAccount(),
