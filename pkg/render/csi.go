// Copyright (c) 2022-2023 Tigera, Inc. All rights reserved.
//
// Licensed under the Apache License, Version 2.0 (the "License");
// you may not use this file except in compliance with the License.
// You may obtain a copy of the License at
//
//     http://www.apache.org/licenses/LICENSE-2.0
//
// Unless required by applicable law or agreed to in writing, software
// distributed under the License is distributed on an "AS IS" BASIS,
// WITHOUT WARRANTIES OR CONDITIONS OF ANY KIND, either express or implied.
// See the License for the specific language governing permissions and
// limitations under the License.

package render

import (
	"path/filepath"

<<<<<<< HEAD
	operatorv1 "github.com/tigera/operator/api/v1"
	"github.com/tigera/operator/pkg/components"
	"github.com/tigera/operator/pkg/ptr"
	rcomp "github.com/tigera/operator/pkg/render/common/components"
	rmeta "github.com/tigera/operator/pkg/render/common/meta"
	"github.com/tigera/operator/pkg/render/common/podsecuritypolicy"
=======
>>>>>>> 70f5ff05
	appsv1 "k8s.io/api/apps/v1"
	corev1 "k8s.io/api/core/v1"
	policyv1beta1 "k8s.io/api/policy/v1beta1"
	rbacv1 "k8s.io/api/rbac/v1"
	v1 "k8s.io/api/storage/v1"
	metav1 "k8s.io/apimachinery/pkg/apis/meta/v1"
	"sigs.k8s.io/controller-runtime/pkg/client"

	operatorv1 "github.com/tigera/operator/api/v1"
	"github.com/tigera/operator/pkg/components"
	"github.com/tigera/operator/pkg/ptr"
	rcomp "github.com/tigera/operator/pkg/render/common/components"
	rmeta "github.com/tigera/operator/pkg/render/common/meta"
	"github.com/tigera/operator/pkg/render/common/podsecuritypolicy"
	"github.com/tigera/operator/pkg/render/common/securitycontext"
)

const (
	CSIDriverName                = "csi.tigera.io"
	CSITolerationControlPlaneKey = "node-role.kubernetes.io/control-plane"
	CSITolerationMasterKey       = "node-role.kubernetes.io/master"
	CSITolerationOperator        = "Exists"
	CSIDaemonSetName             = "csi-node-driver"
	CSIDaemonSetNamespace        = "calico-system"
	CSIContainerName             = "calico-csi"
	CSIRegistrarContainerName    = "csi-node-driver-registrar"
)

type CSIConfiguration struct {
	Installation *operatorv1.InstallationSpec
	Terminating  bool
	Openshift    bool
	UsePSP       bool
}

type csiComponent struct {
	cfg *CSIConfiguration

	csiImage          string
	csiRegistrarImage string
}

func CSI(cfg *CSIConfiguration) Component {
	return &csiComponent{
		cfg: cfg,
	}
}

func (c *csiComponent) csiDriver() *v1.CSIDriver {
	meta := metav1.ObjectMeta{
		Name: CSIDriverName,
	}

	typeMeta := metav1.TypeMeta{
		Kind:       "CSIDriver",
		APIVersion: "storage/v1",
	}

	volumeLifecycleModes := []v1.VolumeLifecycleMode{
		v1.VolumeLifecycleEphemeral,
	}
	spec := v1.CSIDriverSpec{
		PodInfoOnMount:       ptr.BoolToPtr(true),
		VolumeLifecycleModes: volumeLifecycleModes,
	}

	return &v1.CSIDriver{
		TypeMeta:   typeMeta,
		ObjectMeta: meta,
		Spec:       spec,
	}
}

func (c *csiComponent) csiTolerations() []corev1.Toleration {
	operator := corev1.TolerationOperator(CSITolerationOperator)
	tolerations := []corev1.Toleration{
		{
			Key:      CSITolerationControlPlaneKey,
			Operator: operator,
			Effect:   corev1.TaintEffectNoSchedule,
		},
		{
			Key:      CSITolerationMasterKey,
			Operator: operator,
			Effect:   corev1.TaintEffectNoSchedule,
		},
	}
	return tolerations
}

func (c *csiComponent) csiContainers() []corev1.Container {
	mountPropagation := corev1.MountPropagationBidirectional
	csiContainer := corev1.Container{
		Name:            CSIContainerName,
		Image:           c.csiImage,
		ImagePullPolicy: corev1.PullIfNotPresent,
		Args: []string{
			"--nodeid=$(KUBE_NODE_NAME)",
			"--loglevel=$(LOG_LEVEL)",
		},
		Env: []corev1.EnvVar{
			{
				Name:  "LOG_LEVEL",
				Value: "warn",
			},
			{
				Name: "KUBE_NODE_NAME",
				ValueFrom: &corev1.EnvVarSource{
					FieldRef: &corev1.ObjectFieldSelector{
						FieldPath: "spec.nodeName"},
				},
			},
		},
		SecurityContext: securitycontext.NewRootContext(true),
		VolumeMounts: []corev1.VolumeMount{
			{
				Name:      "varrun",
				MountPath: filepath.Clean("/var/run"),
			},
			{
				Name:      "etccalico",
				MountPath: filepath.Clean("/etc/calico"),
			},
			{
				Name:      "socket-dir",
				MountPath: filepath.Clean("/csi"),
			},
			{
				Name:             "kubelet-dir",
				MountPath:        c.cfg.Installation.KubeletVolumePluginPath,
				MountPropagation: &mountPropagation,
			},
		},
	}

	// Construct "csi-node-driver-registrar" container
	registrarContainer := corev1.Container{
		Name:            CSIRegistrarContainerName,
		Image:           c.csiRegistrarImage,
		ImagePullPolicy: corev1.PullIfNotPresent,
		Args: []string{
			"--v=5",
			"--csi-address=$(ADDRESS)",
			"--kubelet-registration-path=$(DRIVER_REG_SOCK_PATH)",
		},
		Env: []corev1.EnvVar{
			{
				Name:  "ADDRESS",
				Value: filepath.Clean("/csi/csi.sock"),
			},
			{
				Name: "DRIVER_REG_SOCK_PATH",
				// This path cannot also reference "/csi" because /csi only exists inside of the pod, but this path
				// is used by the kubelet on the host node to issue CSI operations
				Value: filepath.Join(c.cfg.Installation.KubeletVolumePluginPath, "plugins/csi.tigera.io/csi.sock"),
			},
			{
				Name: "KUBE_NODE_NAME",
				ValueFrom: &corev1.EnvVarSource{
					FieldRef: &corev1.ObjectFieldSelector{
						FieldPath: "spec.nodeName",
					},
				},
			},
		},
		SecurityContext: securitycontext.NewRootContext(true),
		VolumeMounts: []corev1.VolumeMount{
			{
				Name:      "socket-dir",
				MountPath: filepath.Clean("/csi"),
			},
			{
				Name:      "registration-dir",
				MountPath: filepath.Clean("/registration"),
			},
		},
	}

	return []corev1.Container{
		csiContainer,
		registrarContainer,
	}
}

func (c *csiComponent) csiVolumes() []corev1.Volume {
	hostPathTypeDir := corev1.HostPathDirectory
	hostPathTypeDirOrCreate := corev1.HostPathDirectoryOrCreate
	return []corev1.Volume{
		{
			Name: "varrun",
			VolumeSource: corev1.VolumeSource{
				HostPath: &corev1.HostPathVolumeSource{
					Path: filepath.Clean("/var/run"),
				},
			},
		},
		{
			Name: "etccalico",
			VolumeSource: corev1.VolumeSource{
				HostPath: &corev1.HostPathVolumeSource{
					Path: filepath.Clean("/etc/calico"),
				},
			},
		},
		{
			Name: "kubelet-dir",
			VolumeSource: corev1.VolumeSource{
				HostPath: &corev1.HostPathVolumeSource{
					Path: c.cfg.Installation.KubeletVolumePluginPath,
					Type: &hostPathTypeDir,
				},
			},
		},
		{
			Name: "socket-dir",
			VolumeSource: corev1.VolumeSource{
				HostPath: &corev1.HostPathVolumeSource{
					Path: filepath.Join(c.cfg.Installation.KubeletVolumePluginPath, "plugins/csi.tigera.io"),
					Type: &hostPathTypeDirOrCreate,
				},
			},
		},
		{
			Name: "registration-dir",
			VolumeSource: corev1.VolumeSource{
				HostPath: &corev1.HostPathVolumeSource{
					Path: filepath.Join(c.cfg.Installation.KubeletVolumePluginPath, "plugins_registry"),
					Type: &hostPathTypeDir,
				},
			},
		},
	}
}

func (c *csiComponent) csiTemplate() corev1.PodTemplateSpec {
	templateLabels := map[string]string{
		"name": CSIDaemonSetName,
	}
	templateMeta := metav1.ObjectMeta{
		Labels: templateLabels,
	}
	templateSpec := corev1.PodSpec{
		Tolerations:      c.csiTolerations(),
		Containers:       c.csiContainers(),
		ImagePullSecrets: c.cfg.Installation.ImagePullSecrets,
		Volumes:          c.csiVolumes(),
	}

	if !c.cfg.Openshift && c.cfg.UsePSP {
		templateSpec.ServiceAccountName = CSIDaemonSetName
	}

	return corev1.PodTemplateSpec{
		ObjectMeta: templateMeta,
		Spec:       templateSpec,
	}
}

// csiDaemonset creates the daemonset necessary to enable the CSI driver
func (c *csiComponent) csiDaemonset() *appsv1.DaemonSet {
	dsMeta := metav1.ObjectMeta{
		Name:      CSIDaemonSetName,
		Namespace: CSIDaemonSetNamespace,
	}

	typeMeta := metav1.TypeMeta{
		Kind:       "DaemonSet",
		APIVersion: "apps/v1",
	}

	dsSpec := appsv1.DaemonSetSpec{
		Template: c.csiTemplate(),
	}

	setNodeCriticalPod(&(dsSpec.Template))

	ds := appsv1.DaemonSet{
		TypeMeta:   typeMeta,
		ObjectMeta: dsMeta,
		Spec:       dsSpec,
	}

	if overrides := c.cfg.Installation.CSINodeDriverDaemonSet; overrides != nil {
		rcomp.ApplyDaemonSetOverrides(&ds, overrides)
	}

	return &ds
}

func (c *csiComponent) serviceAccount() *corev1.ServiceAccount {
	return &corev1.ServiceAccount{
		TypeMeta: metav1.TypeMeta{Kind: "ServiceAccount", APIVersion: "v1"},
		ObjectMeta: metav1.ObjectMeta{
			Name:      CSIDaemonSetName,
			Namespace: CSIDaemonSetNamespace,
		},
	}
}

// podSecurityPolicy sets up a PodSecurityPolicy for CSI Driver to allow usage of privileged
// securityContext and hostPath volume.
func (c *csiComponent) podSecurityPolicy() *policyv1beta1.PodSecurityPolicy {
	psp := podsecuritypolicy.NewBasePolicy()
	psp.GetObjectMeta().SetName(CSIDaemonSetName)
	psp.Spec.Privileged = true
	psp.Spec.AllowPrivilegeEscalation = ptr.BoolToPtr(true)
	psp.Spec.Volumes = append(psp.Spec.Volumes, policyv1beta1.HostPath)
	psp.Spec.RunAsUser.Rule = policyv1beta1.RunAsUserStrategyRunAsAny

	return psp
}

func (c *csiComponent) role() *rbacv1.Role {
	policyRules := []rbacv1.PolicyRule{}

	// Allow access to the pod security policy in case this is enforced on the cluster
	if !c.cfg.Openshift && c.cfg.UsePSP {
		policyRules = append(policyRules, rbacv1.PolicyRule{
			APIGroups:     []string{"policy"},
			Resources:     []string{"podsecuritypolicies"},
			Verbs:         []string{"use"},
			ResourceNames: []string{CSIDaemonSetName},
		})
	}

	return &rbacv1.Role{
		TypeMeta: metav1.TypeMeta{Kind: "Role", APIVersion: "rbac.authorization.k8s.io/v1"},
		ObjectMeta: metav1.ObjectMeta{
			Name:      CSIDaemonSetName,
			Namespace: CSIDaemonSetNamespace,
		},
		Rules: policyRules,
	}
}

func (c *csiComponent) roleBinding() *rbacv1.RoleBinding {
	return &rbacv1.RoleBinding{
		TypeMeta: metav1.TypeMeta{Kind: "RoleBinding", APIVersion: "rbac.authorization.k8s.io/v1"},
		ObjectMeta: metav1.ObjectMeta{
			Name:      CSIDaemonSetName,
			Namespace: CSIDaemonSetNamespace,
		},
		RoleRef: rbacv1.RoleRef{
			APIGroup: "rbac.authorization.k8s.io",
			Kind:     "Role",
			Name:     CSIDaemonSetName,
		},
		Subjects: []rbacv1.Subject{
			{
				Kind:      "ServiceAccount",
				Name:      CSIDaemonSetName,
				Namespace: CSIDaemonSetNamespace,
			},
		},
	}
}

func (c *csiComponent) ResolveImages(is *operatorv1.ImageSet) error {
	reg := c.cfg.Installation.Registry
	path := c.cfg.Installation.ImagePath
	prefix := c.cfg.Installation.ImagePrefix
	var err error

	if c.cfg.Installation.Variant == operatorv1.TigeraSecureEnterprise {
		c.csiImage, err = components.GetReference(components.ComponentCSIPrivate, reg, path, prefix, is)
		if err != nil {
			return err
		}

		c.csiRegistrarImage, err = components.GetReference(components.ComponentCSINodeDriverRegistrarPrivate, reg, path, prefix, is)
	} else {
		c.csiImage, err = components.GetReference(components.ComponentCalicoCSI, reg, path, prefix, is)
		if err != nil {
			return err
		}

		c.csiRegistrarImage, err = components.GetReference(components.ComponentCalicoCSIRegistrar, reg, path, prefix, is)
	}

	return err
}

func (c *csiComponent) Objects() (objsToCreate, objsToDelete []client.Object) {
	objs := []client.Object{}

	objs = append(objs, c.csiDriver())
	objs = append(objs, c.csiDaemonset())

	// create PSP and corresponding clusterrole if it allows, clusterroles are currently
	// only for attaching the PSP to CSI's DaemonSet, do not render them if the PSPs
	// are also not rendered
	if !c.cfg.Openshift && c.cfg.UsePSP {
		objs = append(objs,
			c.serviceAccount(),
			c.podSecurityPolicy(),
			c.role(),
			c.roleBinding(),
		)
	}

	if c.cfg.Terminating || c.cfg.Installation.KubeletVolumePluginPath == "None" {
		objsToDelete = objs
	} else {
		objsToCreate = objs
	}

	return objsToCreate, objsToDelete
}

func (c *csiComponent) Ready() bool {
	return true
}

func (c *csiComponent) SupportedOSType() rmeta.OSType {
	return rmeta.OSTypeLinux
}<|MERGE_RESOLUTION|>--- conflicted
+++ resolved
@@ -17,15 +17,6 @@
 import (
 	"path/filepath"
 
-<<<<<<< HEAD
-	operatorv1 "github.com/tigera/operator/api/v1"
-	"github.com/tigera/operator/pkg/components"
-	"github.com/tigera/operator/pkg/ptr"
-	rcomp "github.com/tigera/operator/pkg/render/common/components"
-	rmeta "github.com/tigera/operator/pkg/render/common/meta"
-	"github.com/tigera/operator/pkg/render/common/podsecuritypolicy"
-=======
->>>>>>> 70f5ff05
 	appsv1 "k8s.io/api/apps/v1"
 	corev1 "k8s.io/api/core/v1"
 	policyv1beta1 "k8s.io/api/policy/v1beta1"
@@ -135,7 +126,8 @@
 				Name: "KUBE_NODE_NAME",
 				ValueFrom: &corev1.EnvVarSource{
 					FieldRef: &corev1.ObjectFieldSelector{
-						FieldPath: "spec.nodeName"},
+						FieldPath: "spec.nodeName",
+					},
 				},
 			},
 		},
