// Copyright (c) 2022-2023 Tigera, Inc. All rights reserved.
//
// Licensed under the Apache License, Version 2.0 (the "License");
// you may not use this file except in compliance with the License.
// You may obtain a copy of the License at
//
//     http://www.apache.org/licenses/LICENSE-2.0
//
// Unless required by applicable law or agreed to in writing, software
// distributed under the License is distributed on an "AS IS" BASIS,
// WITHOUT WARRANTIES OR CONDITIONS OF ANY KIND, either express or implied.
// See the License for the specific language governing permissions and
// limitations under the License.

package render_test

import (
	"fmt"
	"strings"

	. "github.com/onsi/ginkgo"
	. "github.com/onsi/gomega"
<<<<<<< HEAD
	"github.com/tigera/operator/pkg/components"
=======

>>>>>>> 70f5ff05
	appsv1 "k8s.io/api/apps/v1"
	corev1 "k8s.io/api/core/v1"
	policyv1beta1 "k8s.io/api/policy/v1beta1"
	rbacv1 "k8s.io/api/rbac/v1"

	operatorv1 "github.com/tigera/operator/api/v1"
	"github.com/tigera/operator/pkg/common"
	"github.com/tigera/operator/pkg/components"
	"github.com/tigera/operator/pkg/render"
	rtest "github.com/tigera/operator/pkg/render/common/test"
)

var _ = Describe("CSI rendering tests", func() {
	var defaultInstance *operatorv1.InstallationSpec
	var cfg render.CSIConfiguration

	BeforeEach(func() {
		defaultInstance = &operatorv1.InstallationSpec{
			KubeletVolumePluginPath: "/var/lib/kubelet",
		}
		cfg = render.CSIConfiguration{
			Installation: defaultInstance,
		}
	})

	It("should render properly with KubeletVolumePluginPath default value", func() {
		expectedCreateObjs := []struct {
			name    string
			ns      string
			group   string
			version string
			kind    string
		}{
			{name: "csi.tigera.io", ns: "", group: "storage", version: "v1", kind: "CSIDriver"},
			{name: "csi-node-driver", ns: common.CalicoNamespace, group: "apps", version: "v1", kind: "DaemonSet"},
		}

		comp := render.CSI(&cfg)
		Expect(comp.ResolveImages(nil)).To(BeNil())
		createObjs, delObjs := comp.Objects()

		Expect(len(delObjs)).To(Equal(0))
		Expect(len(createObjs)).To(Equal(len(expectedCreateObjs)))

		for i, expectedRes := range expectedCreateObjs {
			rtest.ExpectResource(createObjs[i], expectedRes.name, expectedRes.ns, expectedRes.group, expectedRes.version, expectedRes.kind)
		}

		ds := rtest.GetResource(createObjs, render.CSIDaemonSetName, common.CalicoNamespace, "apps", "v1", "DaemonSet").(*appsv1.DaemonSet)
		Expect(ds.Spec.Template.Spec.Containers).To(HaveLen(2))

		Expect(*ds.Spec.Template.Spec.Containers[0].SecurityContext.AllowPrivilegeEscalation).To(BeTrue())
		Expect(*ds.Spec.Template.Spec.Containers[0].SecurityContext.Privileged).To(BeTrue())
		Expect(*ds.Spec.Template.Spec.Containers[0].SecurityContext.RunAsGroup).To(BeEquivalentTo(0))
		Expect(*ds.Spec.Template.Spec.Containers[0].SecurityContext.RunAsNonRoot).To(BeFalse())
		Expect(*ds.Spec.Template.Spec.Containers[0].SecurityContext.RunAsUser).To(BeEquivalentTo(0))
		Expect(ds.Spec.Template.Spec.Containers[0].SecurityContext.Capabilities).To(Equal(
			&corev1.Capabilities{
				Drop: []corev1.Capability{"ALL"},
			},
		))
		Expect(ds.Spec.Template.Spec.Containers[0].SecurityContext.SeccompProfile).To(Equal(
			&corev1.SeccompProfile{
				Type: corev1.SeccompProfileTypeRuntimeDefault,
			}))

		Expect(*ds.Spec.Template.Spec.Containers[1].SecurityContext.AllowPrivilegeEscalation).To(BeTrue())
		Expect(*ds.Spec.Template.Spec.Containers[1].SecurityContext.Privileged).To(BeTrue())
		Expect(*ds.Spec.Template.Spec.Containers[1].SecurityContext.RunAsGroup).To(BeEquivalentTo(0))
		Expect(*ds.Spec.Template.Spec.Containers[1].SecurityContext.RunAsNonRoot).To(BeFalse())
		Expect(*ds.Spec.Template.Spec.Containers[1].SecurityContext.RunAsUser).To(BeEquivalentTo(0))
		Expect(ds.Spec.Template.Spec.Containers[1].SecurityContext.Capabilities).To(Equal(
			&corev1.Capabilities{
				Drop: []corev1.Capability{"ALL"},
			},
		))
		Expect(ds.Spec.Template.Spec.Containers[1].SecurityContext.SeccompProfile).To(Equal(
			&corev1.SeccompProfile{
				Type: corev1.SeccompProfileTypeRuntimeDefault,
			}))
	})

	It("should render properly when KubeletVolumePluginPath is set to 'None'", func() {
		cfg.Installation.KubeletVolumePluginPath = "None"
		expectedDelObjs := []struct {
			name    string
			ns      string
			group   string
			version string
			kind    string
		}{
			{name: "csi.tigera.io", ns: "", group: "storage", version: "v1", kind: "CSIDriver"},
			{name: "csi-node-driver", ns: common.CalicoNamespace, group: "apps", version: "v1", kind: "DaemonSet"},
		}
		comp := render.CSI(&cfg)
		Expect(comp.ResolveImages(nil)).To(BeNil())
		createObjs, delObjs := comp.Objects()

		Expect(len(createObjs)).To(Equal(0))
		Expect(len(delObjs)).To(Equal(len(expectedDelObjs)))

		for i, expectedRes := range expectedDelObjs {
			rtest.ExpectResource(delObjs[i], expectedRes.name, expectedRes.ns, expectedRes.group, expectedRes.version, expectedRes.kind)
		}
	})

	It("should set priority class to system-node-critical", func() {
		resources, _ := render.CSI(&cfg).Objects()
		ds := rtest.GetResource(resources, render.CSIDaemonSetName, common.CalicoNamespace, "apps", "v1", "DaemonSet").(*appsv1.DaemonSet)
		Expect(ds.Spec.Template.Spec.PriorityClassName).To(Equal("system-node-critical"))
	})

	It("should propagate imagePullSecrets and registry Installation field changes to DaemonSet", func() {
		privatePullSecret := []corev1.LocalObjectReference{
			{
				Name: "privatePullSecret",
			},
		}
		privateRegistry := "private/registry.io/"
		cfg.Installation.ImagePullSecrets = privatePullSecret
		cfg.Installation.Registry = privateRegistry
		resources, _ := render.CSI(&cfg).Objects()
		ds := rtest.GetResource(resources, render.CSIDaemonSetName, common.CalicoNamespace, "apps", "v1", "DaemonSet").(*appsv1.DaemonSet)
		Expect(ds.Spec.Template.Spec.ImagePullSecrets).To(Equal(privatePullSecret))
		for _, container := range ds.Spec.Template.Spec.Containers {
			Expect(strings.HasPrefix(container.Image, privateRegistry))
		}
	})

	It("should render CSI's PSP and the corresponding clusterroles when UsePSP is set true", func() {
		cfg.Openshift = false
		cfg.UsePSP = true

		resources, _ := render.CSI(&cfg).Objects()

		serviceAccount := rtest.GetResource(resources, render.CSIDaemonSetName, render.CSIDaemonSetNamespace, "", "v1", "ServiceAccount")
		Expect(serviceAccount).ToNot(BeNil())

		psp := rtest.GetResource(resources, render.CSIDaemonSetName, "", "policy", "v1beta1", "PodSecurityPolicy").(*policyv1beta1.PodSecurityPolicy)
		Expect(psp).ToNot(BeNil())
		Expect(psp.Spec.Privileged).To(BeTrue())
		Expect(*psp.Spec.AllowPrivilegeEscalation).To(BeTrue())
		Expect(psp.Spec.RunAsUser.Rule).To(Equal(policyv1beta1.RunAsUserStrategyRunAsAny))

		role := rtest.GetResource(resources, render.CSIDaemonSetName, render.CSIDaemonSetNamespace, "rbac.authorization.k8s.io", "v1", "Role").(*rbacv1.Role)
		Expect(role).ToNot(BeNil())
		Expect(role.Rules).To(ContainElement(rbacv1.PolicyRule{
			APIGroups:     []string{"policy"},
			Resources:     []string{"podsecuritypolicies"},
			Verbs:         []string{"use"},
			ResourceNames: []string{render.CSIDaemonSetName},
		}))

		roleBinding := rtest.GetResource(resources, render.CSIDaemonSetName, render.CSIDaemonSetNamespace, "rbac.authorization.k8s.io", "v1", "RoleBinding").(*rbacv1.RoleBinding)
		Expect(roleBinding).ToNot(BeNil())
		Expect(roleBinding.Subjects).To(HaveLen(1))
		Expect(roleBinding.Subjects).To(ContainElement(
			rbacv1.Subject{
				Kind:      "ServiceAccount",
				Name:      render.CSIDaemonSetName,
				Namespace: render.CSIDaemonSetNamespace,
			},
		))
	})

	It("should not add ServiceAccountName field when UsePSP is false or not on Openshift", func() {
		cfg.Openshift = false
		cfg.UsePSP = false

		resources, _ := render.CSI(&cfg).Objects()

		ds := rtest.GetResource(resources, render.CSIDaemonSetName, common.CalicoNamespace, "apps", "v1", "DaemonSet").(*appsv1.DaemonSet)
		Expect(ds.Spec.Template.Spec.ServiceAccountName).To(BeEmpty())

		cfg.Openshift = true
		cfg.UsePSP = true

		resources, _ = render.CSI(&cfg).Objects()

		ds = rtest.GetResource(resources, render.CSIDaemonSetName, common.CalicoNamespace, "apps", "v1", "DaemonSet").(*appsv1.DaemonSet)
		Expect(ds.Spec.Template.Spec.ServiceAccountName).To(BeEmpty())
	})
<<<<<<< HEAD
=======

>>>>>>> 70f5ff05
	Context("With csi-node-driver DaemonSet overrides", func() {
		It("should handle csiNodeDriverDaemonSet overrides", func() {

			affinity := &corev1.Affinity{
				NodeAffinity: &corev1.NodeAffinity{
					RequiredDuringSchedulingIgnoredDuringExecution: &corev1.NodeSelector{
						NodeSelectorTerms: []corev1.NodeSelectorTerm{{
							MatchExpressions: []corev1.NodeSelectorRequirement{{
								Key:      "custom-affinity-key",
								Operator: corev1.NodeSelectorOpExists,
							}},
						}},
					},
				},
			}
			toleration := corev1.Toleration{
				Key:      "foo",
				Operator: corev1.TolerationOpEqual,
				Value:    "bar",
			}

			defaultInstance.CSINodeDriverDaemonSet = &operatorv1.CSINodeDriverDaemonSet{
				Metadata: &operatorv1.Metadata{
					Labels:      map[string]string{"top-level": "label1"},
					Annotations: map[string]string{"top-level": "annot1"},
				},
				Spec: &operatorv1.CSINodeDriverDaemonSetSpec{
					Template: &operatorv1.CSINodeDriverDaemonSetPodTemplateSpec{
						Metadata: &operatorv1.Metadata{
							Labels:      map[string]string{"template-level": "label2"},
							Annotations: map[string]string{"template-level": "annot2"},
						},
						Spec: &operatorv1.CSINodeDriverDaemonSetPodSpec{
							NodeSelector: map[string]string{
								"custom-node-selector": "value",
							},
							Affinity:    affinity,
							Tolerations: []corev1.Toleration{toleration},
						},
					},
				},
			}

			component := render.CSI(&cfg)
			resources, _ := component.Objects()
			dsResource := rtest.GetResource(resources, render.CSIDaemonSetName, common.CalicoNamespace, "apps", "v1", "DaemonSet")
			Expect(dsResource).ToNot(BeNil())

			ds := dsResource.(*appsv1.DaemonSet)

			Expect(ds.Labels).To(HaveLen(1))
			Expect(ds.Labels["top-level"]).To(Equal("label1"))
			Expect(ds.Annotations).To(HaveLen(1))
			Expect(ds.Annotations["top-level"]).To(Equal("annot1"))
			// At runtime, the operator will also add some standard labels to the
			// daemonset such as "k8s-app=csi-node-driver". But the csi-node-driver daemonset object
			// produced by the render will have 1 label (name) so we expect one plus the one
			// provided.
			Expect(ds.Spec.Template.Labels).To(HaveLen(2))
			Expect(ds.Spec.Template.Labels["template-level"]).To(Equal("label2"))

			Expect(ds.Spec.Template.Annotations).To(HaveLen(1))
			Expect(ds.Spec.Template.Annotations["template-level"]).To(Equal("annot2"))
			Expect(ds.Spec.Template.Spec.NodeSelector).To(HaveLen(1))
			Expect(ds.Spec.Template.Spec.NodeSelector).To(HaveKeyWithValue("custom-node-selector", "value"))

			Expect(ds.Spec.Template.Spec.Tolerations).To(HaveLen(1))
			Expect(ds.Spec.Template.Spec.Tolerations[0]).To(Equal(toleration))
		})
	})
<<<<<<< HEAD
=======

>>>>>>> 70f5ff05
	It("should use private images when Variant = enterprise", func() {
		cfg.Installation.Variant = operatorv1.TigeraSecureEnterprise
		comp := render.CSI(&cfg)
		Expect(comp.ResolveImages(nil)).To(BeNil())
		createObjs, _ := comp.Objects()
		dsResource := rtest.GetResource(createObjs, "csi-node-driver", common.CalicoNamespace, "apps", "v1", "DaemonSet")
		Expect(dsResource.(*appsv1.DaemonSet).Spec.Template.Spec.Containers[0].Image).To(Equal(fmt.Sprintf("%s%s:%s", components.TigeraRegistry, components.ComponentCSIPrivate.Image, components.ComponentCSIPrivate.Version)))
		Expect(dsResource.(*appsv1.DaemonSet).Spec.Template.Spec.Containers[1].Image).To(Equal(fmt.Sprintf("%s%s:%s", components.TigeraRegistry, components.ComponentCSINodeDriverRegistrarPrivate.Image, components.ComponentCSINodeDriverRegistrarPrivate.Version)))
	})

	It("should use private images when Variant = Calico", func() {
		comp := render.CSI(&cfg)
		Expect(comp.ResolveImages(nil)).To(BeNil())
		createObjs, _ := comp.Objects()
		dsResource := rtest.GetResource(createObjs, "csi-node-driver", common.CalicoNamespace, "apps", "v1", "DaemonSet")
		Expect(dsResource.(*appsv1.DaemonSet).Spec.Template.Spec.Containers[0].Image).To(Equal(fmt.Sprintf("%s%s:%s", components.CalicoRegistry, components.ComponentCalicoCSI.Image, components.ComponentCalicoCSI.Version)))
		Expect(dsResource.(*appsv1.DaemonSet).Spec.Template.Spec.Containers[1].Image).To(Equal(fmt.Sprintf("%s%s:%s", components.CalicoRegistry, components.ComponentCalicoCSIRegistrar.Image, components.ComponentCalicoCSIRegistrar.Version)))
	})
})<|MERGE_RESOLUTION|>--- conflicted
+++ resolved
@@ -20,11 +20,6 @@
 
 	. "github.com/onsi/ginkgo"
 	. "github.com/onsi/gomega"
-<<<<<<< HEAD
-	"github.com/tigera/operator/pkg/components"
-=======
-
->>>>>>> 70f5ff05
 	appsv1 "k8s.io/api/apps/v1"
 	corev1 "k8s.io/api/core/v1"
 	policyv1beta1 "k8s.io/api/policy/v1beta1"
@@ -207,13 +202,9 @@
 		ds = rtest.GetResource(resources, render.CSIDaemonSetName, common.CalicoNamespace, "apps", "v1", "DaemonSet").(*appsv1.DaemonSet)
 		Expect(ds.Spec.Template.Spec.ServiceAccountName).To(BeEmpty())
 	})
-<<<<<<< HEAD
-=======
-
->>>>>>> 70f5ff05
+
 	Context("With csi-node-driver DaemonSet overrides", func() {
 		It("should handle csiNodeDriverDaemonSet overrides", func() {
-
 			affinity := &corev1.Affinity{
 				NodeAffinity: &corev1.NodeAffinity{
 					RequiredDuringSchedulingIgnoredDuringExecution: &corev1.NodeSelector{
@@ -281,10 +272,7 @@
 			Expect(ds.Spec.Template.Spec.Tolerations[0]).To(Equal(toleration))
 		})
 	})
-<<<<<<< HEAD
-=======
-
->>>>>>> 70f5ff05
+
 	It("should use private images when Variant = enterprise", func() {
 		cfg.Installation.Variant = operatorv1.TigeraSecureEnterprise
 		comp := render.CSI(&cfg)
