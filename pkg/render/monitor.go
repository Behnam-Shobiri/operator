--- conflicted
+++ resolved
@@ -38,14 +38,6 @@
 const (
 	MonitoringAPIVersion = "monitoring.coreos.com/v1"
 
-<<<<<<< HEAD
-	CalicoNodeAlertmanager = "calico-node-alertmanager"
-	CalicoNodeMonitor      = "calico-node-monitor"
-	CalicoNodePrometheus   = "calico-node-prometheus"
-	ElasticsearchMetrics   = "elasticsearch-metrics"
-	FluentdMetrics         = "fluentd-metrics"
-	TigeraPrometheusDPRate = "tigera-prometheus-dp-rate"
-=======
 	CalicoNodeAlertmanager      = "calico-node-alertmanager"
 	CalicoNodeMonitor           = "calico-node-monitor"
 	CalicoNodePrometheus        = "calico-node-prometheus"
@@ -57,7 +49,6 @@
 
 	PrometheusHTTPAPIServiceName = "prometheus-http-api"
 	PrometheusDefaultPort        = 9090
->>>>>>> 3022b851
 )
 
 func Monitor(
