--- conflicted
+++ resolved
@@ -1111,11 +1111,7 @@
 	}
 
 	// For Openshift, we need a different port since our default port is already in use.
-<<<<<<< HEAD
-	if c.cr.Spec.KubernetesProvider == operator.ProviderOpenShift {
-=======
 	if c.cr.KubernetesProvider == operator.ProviderOpenShift {
->>>>>>> 601c18e0
 		livenessPort = intstr.FromInt(9199)
 	}
 
